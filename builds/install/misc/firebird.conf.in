--- conflicted
+++ resolved
@@ -826,7 +826,6 @@
 
 # ----------------------------
 #
-<<<<<<< HEAD
 # Bytes of shared memory allocated for snapshots management.
 # This will grow automatically unless you use an exotic platform
 # that is neither Windows nor supports mmap system call.
@@ -853,7 +852,10 @@
 # Type: integer
 #
 #TpcBlockSize = 4M
-=======
+
+
+# ----------------------------
+#
 # File to redirect stdout and stderr output of server
 #
 # Default '/dev/null' for *nix and 'nul' for Windows
@@ -862,7 +864,6 @@
 # Type: string
 #
 #OutputRedirectionFile = /dev/null
->>>>>>> 5dcd20d5
 
 
 # ===========================
