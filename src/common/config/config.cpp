/*
 *  The contents of this file are subject to the Initial
 *  Developer's Public License Version 1.0 (the "License");
 *  you may not use this file except in compliance with the
 *  License. You may obtain a copy of the License at
 *  http://www.ibphoenix.com/main.nfs?a=ibphoenix&page=ibp_idpl.
 *
 *  Software distributed under the License is distributed AS IS,
 *  WITHOUT WARRANTY OF ANY KIND, either express or implied.
 *  See the License for the specific language governing rights
 *  and limitations under the License.
 *
 *  The Original Code was created by Dmitry Yemanov
 *  for the Firebird Open Source RDBMS project.
 *
 *  Copyright (c) 2002 Dmitry Yemanov <dimitr@users.sf.net>
 *  and all contributors signed below.
 *
 *  All Rights Reserved.
 *  Contributor(s): ______________________________________.
 */

#include "firebird.h"

#include "../common/config/config.h"
#include "../common/config/config_file.h"
#include "../common/classes/init.h"
#include "../common/dllinst.h"
#include "../common/os/fbsyslog.h"
#include "../common/utils_proto.h"
#include "../jrd/constants.h"
#include "firebird/Interface.h"
#include "../common/db_alias.h"

#ifdef HAVE_STDLIB_H
#include <stdlib.h>
#endif

// NS 2014-07-23 FIXME: Rework error handling
// 1. We shall not silently truncate upper bits of integer values read from configuration files.
// 2. Invalid configuration file values that we ignored shall leave trace in firebird.log
//    to avoid user confusion.
// 3. Incorrect syntax for parameter values shall not be ignored silently
// 4. Integer overflow during parsing of parameter value shall not be ignored silently
//
// Currently user can only guess which parameter values have been applied by the engine
// and which were ignored. Or resort to reading source code and using debugger to find out.

namespace {

/******************************************************************************
 *
 *	firebird.conf implementation
 */

class ConfigImpl : public Firebird::PermanentStorage
{
public:
	explicit ConfigImpl(Firebird::MemoryPool& p)
		: Firebird::PermanentStorage(p), missConf(false)
	{
		try
		{
			ConfigFile file(fb_utils::getPrefix(Firebird::IConfigManager::DIR_CONF, CONFIG_FILE),
				ConfigFile::ERROR_WHEN_MISS);
			defaultConfig = FB_NEW Config(file);
		}
		catch (const Firebird::status_exception& ex)
		{
			if (ex.value()[1] != isc_miss_config)
			{
				throw;
			}

			missConf = true;

			ConfigFile file(ConfigFile::USE_TEXT, "");
			defaultConfig = FB_NEW Config(file);
		}
	}

	/***
	It was a kind of getting ready for changing config remotely...

	void changeDefaultConfig(Config* newConfig)
	{
		defaultConfig = newConfig;
	}
	***/

	Firebird::RefPtr<const Config>& getDefaultConfig()
	{
		return defaultConfig;
	}

	bool missFirebirdConf() const
	{
		return missConf;
	}

	Firebird::IFirebirdConf* getFirebirdConf()
	{
		Firebird::IFirebirdConf* rc = FB_NEW FirebirdConf(defaultConfig);
		rc->addRef();
		return rc;
	}

private:
	Firebird::RefPtr<const Config> defaultConfig;

    ConfigImpl(const ConfigImpl&);
    void operator=(const ConfigImpl&);

	bool missConf;
};

/******************************************************************************
 *
 *	Static instance of the system configuration file
 */

Firebird::InitInstance<ConfigImpl> firebirdConf;

}	// anonymous namespace


Firebird::IFirebirdConf* getFirebirdConfig()
{
	return firebirdConf().getFirebirdConf();
}

/******************************************************************************
 *
 *	Configuration entries
 */

const char*	GCPolicyCooperative	= "cooperative";
const char*	GCPolicyBackground	= "background";
const char*	GCPolicyCombined	= "combined";


const Config::ConfigEntry Config::entries[MAX_CONFIG_KEY] =
{
	{TYPE_INTEGER,		"TempBlockSize",			(ConfigValue) 1048576},		// bytes
	{TYPE_INTEGER,		"TempCacheLimit",			(ConfigValue) -1},			// bytes
	{TYPE_BOOLEAN,		"RemoteFileOpenAbility",	(ConfigValue) false},
	{TYPE_INTEGER,		"GuardianOption",			(ConfigValue) 1},
	{TYPE_INTEGER,		"CpuAffinityMask",			(ConfigValue) 0},
	{TYPE_INTEGER,		"TcpRemoteBufferSize",		(ConfigValue) 8192},		// bytes
	{TYPE_BOOLEAN,		"TcpNoNagle",				(ConfigValue) true},
	{TYPE_INTEGER,		"DefaultDbCachePages",		(ConfigValue) -1},			// pages
	{TYPE_INTEGER,		"ConnectionTimeout",		(ConfigValue) 180},			// seconds
	{TYPE_INTEGER,		"DummyPacketInterval",		(ConfigValue) 0},			// seconds
	{TYPE_INTEGER,		"LockMemSize",				(ConfigValue) 1048576},		// bytes
	{TYPE_INTEGER,		"LockHashSlots",			(ConfigValue) 8191},		// slots
	{TYPE_INTEGER,		"LockAcquireSpins",			(ConfigValue) 0},
	{TYPE_INTEGER,		"EventMemSize",				(ConfigValue) 65536},		// bytes
	{TYPE_INTEGER,		"DeadlockTimeout",			(ConfigValue) 10},			// seconds
	{TYPE_STRING,		"RemoteServiceName",		(ConfigValue) FB_SERVICE_NAME},
	{TYPE_INTEGER,		"RemoteServicePort",		(ConfigValue) 0},
	{TYPE_STRING,		"RemotePipeName",			(ConfigValue) FB_PIPE_NAME},
	{TYPE_STRING,		"IpcName",					(ConfigValue) FB_IPC_NAME},
#ifdef WIN_NT
	{TYPE_INTEGER,		"MaxUnflushedWrites",		(ConfigValue) 100},
	{TYPE_INTEGER,		"MaxUnflushedWriteTime",	(ConfigValue) 5},
#else
	{TYPE_INTEGER,		"MaxUnflushedWrites",		(ConfigValue) -1},
	{TYPE_INTEGER,		"MaxUnflushedWriteTime",	(ConfigValue) -1},
#endif
	{TYPE_INTEGER,		"ProcessPriorityLevel",		(ConfigValue) 0},
	{TYPE_INTEGER,		"RemoteAuxPort",			(ConfigValue) 0},
	{TYPE_STRING,		"RemoteBindAddress",		(ConfigValue) 0},
	{TYPE_STRING,		"ExternalFileAccess",		(ConfigValue) "None"},	// location(s) of external files for tables
	{TYPE_STRING,		"DatabaseAccess",			(ConfigValue) "Full"},	// location(s) of databases
#define UDF_DEFAULT_RESTRICT_VALUE "Restrict UDF"								// use it to substitute FB_UDFDIR value
	{TYPE_STRING,		"UdfAccess",				(ConfigValue) "None"},	// location(s) of UDFs
	{TYPE_STRING,		"TempDirectories",			(ConfigValue) 0},
#ifdef DEV_BUILD
 	{TYPE_BOOLEAN,		"BugcheckAbort",			(ConfigValue) true},	// whether to abort() engine when internal error is found
#else
 	{TYPE_BOOLEAN,		"BugcheckAbort",			(ConfigValue) false},	// whether to abort() engine when internal error is found
#endif
	{TYPE_INTEGER,		"TraceDSQL",				(ConfigValue) 0},		// bitmask
	{TYPE_BOOLEAN,		"LegacyHash",				(ConfigValue) true},	// let use old passwd hash verification
	{TYPE_STRING,		"GCPolicy",					(ConfigValue) NULL},	// garbage collection policy
	{TYPE_BOOLEAN,		"Redirection",				(ConfigValue) false},
	{TYPE_INTEGER,		"DatabaseGrowthIncrement",	(ConfigValue) 128 * 1048576},	// bytes
	{TYPE_INTEGER,		"FileSystemCacheThreshold",	(ConfigValue) 65536},	// page buffers
	{TYPE_BOOLEAN,		"RelaxedAliasChecking",		(ConfigValue) false},	// if true relax strict alias checking rules in DSQL a bit
	{TYPE_STRING,		"AuditTraceConfigFile",		(ConfigValue) ""},		// location of audit trace configuration file
	{TYPE_INTEGER,		"MaxUserTraceLogSize",		(ConfigValue) 10},		// maximum size of user session trace log
	{TYPE_INTEGER,		"FileSystemCacheSize",		(ConfigValue) 0},		// percent
	{TYPE_STRING,		"Providers",				(ConfigValue) "Remote, " CURRENT_ENGINE ", Loopback"},
	{TYPE_STRING,		"AuthServer",				(ConfigValue) "Srp"},
#ifdef WIN_NT
	{TYPE_STRING,		"AuthClient",				(ConfigValue) "Srp, Win_Sspi, Legacy_Auth"},
#else
	{TYPE_STRING,		"AuthClient",				(ConfigValue) "Srp, Legacy_Auth"},
#endif
	{TYPE_STRING,		"UserManager",				(ConfigValue) "Srp"},
	{TYPE_STRING,		"TracePlugin",				(ConfigValue) "fbtrace"},
	{TYPE_STRING,		"SecurityDatabase",			(ConfigValue) "$(dir_secDb)/security4.fdb"},	// security database name
	{TYPE_STRING,		"ServerMode",				(ConfigValue) "Super"},
	{TYPE_STRING,		"WireCrypt",				(ConfigValue) NULL},
	{TYPE_STRING,		"WireCryptPlugin",			(ConfigValue) "Arc4"},
	{TYPE_STRING,		"KeyHolderPlugin",			(ConfigValue) ""},
	{TYPE_BOOLEAN,		"RemoteAccess",				(ConfigValue) true},
	{TYPE_BOOLEAN,		"IPv6V6Only",				(ConfigValue) false},
	{TYPE_BOOLEAN,		"WireCompression",			(ConfigValue) false},
	{TYPE_INTEGER,		"MaxIdentifierByteLength",	(ConfigValue) -1},
	{TYPE_INTEGER,		"MaxIdentifierCharLength",	(ConfigValue) -1},
	{TYPE_BOOLEAN,		"AllowEncryptedSecurityDatabase", (ConfigValue) false},
	{TYPE_INTEGER,		"StatementTimeout",			(ConfigValue) 0},
	{TYPE_INTEGER,		"ConnectionIdleTimeout",	(ConfigValue) 0},
	{TYPE_INTEGER,		"ClientBatchBuffer",		(ConfigValue) (128 * 1024)},
<<<<<<< HEAD
	{TYPE_INTEGER,		"SnapshotsMemSize",			(ConfigValue) 65536}, // bytes
	{TYPE_INTEGER,		"TpcBlockSize",				(ConfigValue) 4194304}, // bytes
	{TYPE_BOOLEAN,		"ReadConsistency",			(ConfigValue) true}
=======
#ifdef DEV_BUILD
	{TYPE_STRING,		"OutputRedirectionFile", 	(ConfigValue) "-"},
#else
#ifdef WIN_NT
	{TYPE_STRING,		"OutputRedirectionFile", 	(ConfigValue) "nul"},
#else
	{TYPE_STRING,		"OutputRedirectionFile", 	(ConfigValue) "/dev/null"}
#endif
#endif
>>>>>>> 5dcd20d5
};

/******************************************************************************
 *
 *	Config routines
 */

Config::Config(const ConfigFile& file)
	: notifyDatabase(*getDefaultMemoryPool())
{
	// Array to save string temporarily
	// Will be finally saved by loadValues() in the end of ctor
	Firebird::ObjectsArray<ConfigFile::String> tempStrings(getPool());

	// Iterate through the known configuration entries
	for (unsigned int i = 0; i < MAX_CONFIG_KEY; i++)
	{
		values[i] = entries[i].default_value;
		if (entries[i].data_type == TYPE_STRING && values[i])
		{
			ConfigFile::String expand((const char*)values[i]);
			if (file.macroParse(expand, NULL) && expand != (const char*) values[i])
			{
				ConfigFile::String& saved(tempStrings.add());
				saved = expand;
				values[i] = (ConfigValue) saved.c_str();
			}
		}
	}

	loadValues(file);
}

Config::Config(const ConfigFile& file, const Config& base)
	: notifyDatabase(*getDefaultMemoryPool())
{
	// Iterate through the known configuration entries

	for (unsigned int i = 0; i < MAX_CONFIG_KEY; i++)
	{
		values[i] = base.values[i];
	}

	loadValues(file);
}

Config::Config(const ConfigFile& file, const Config& base, const Firebird::PathName& notify)
	: notifyDatabase(*getDefaultMemoryPool())
{
	// Iterate through the known configuration entries

	for (unsigned int i = 0; i < MAX_CONFIG_KEY; i++)
	{
		values[i] = base.values[i];
	}

	loadValues(file);

	notifyDatabase = notify;
}

void Config::notify() const
{
	if (!notifyDatabase.hasData())
		return;
	if (notifyDatabaseName(notifyDatabase))
		notifyDatabase.erase();
}

void Config::merge(Firebird::RefPtr<const Config>& config, const Firebird::string* dpbConfig)
{
	if (dpbConfig && dpbConfig->hasData())
	{
		ConfigFile txtStream(ConfigFile::USE_TEXT, dpbConfig->c_str());
		config = FB_NEW Config(txtStream, *(config.hasData() ? config : getDefaultConfig()));
	}
}

void Config::loadValues(const ConfigFile& file)
{
	// Iterate through the known configuration entries

	for (int i = 0; i < MAX_CONFIG_KEY; i++)
	{
		const ConfigEntry& entry = entries[i];
		const ConfigFile::Parameter* par = file.findParameter(entry.key);

		if (par)
		{
			// Assign the actual value

			switch (entry.data_type)
			{
			case TYPE_BOOLEAN:
				values[i] = (ConfigValue) par->asBoolean();
				break;
			case TYPE_INTEGER:
				values[i] = (ConfigValue) par->asInteger();
				break;
			case TYPE_STRING:
				values[i] = (ConfigValue) par->value.c_str();
				break;
			//case TYPE_STRING_VECTOR:
			//	break;
			}
		}

		if (entry.data_type == TYPE_STRING && values[i] != entry.default_value)
		{
			const char* src = (const char*) values[i];
			char* dst = FB_NEW_POOL(getPool()) char[strlen(src) + 1];
			strcpy(dst, src);
			values[i] = (ConfigValue) dst;
		}
	}
}

Config::~Config()
{
	// Free allocated memory

	for (int i = 0; i < MAX_CONFIG_KEY; i++)
	{
		if (values[i] == entries[i].default_value)
			continue;

		switch (entries[i].data_type)
		{
		case TYPE_STRING:
			delete[] (char*) values[i];
			break;
		//case TYPE_STRING_VECTOR:
		//	break;
		}
	}
}


/******************************************************************************
 *
 *	Public interface
 */

const Firebird::RefPtr<const Config>& Config::getDefaultConfig()
{
	return firebirdConf().getDefaultConfig();
}

bool Config::missFirebirdConf()
{
	return firebirdConf().missFirebirdConf();
}

const char* Config::getInstallDirectory()
{
	return Firebird::fb_get_master_interface()->getConfigManager()->getInstallDirectory();
}

static Firebird::PathName* rootFromCommandLine = 0;

void Config::setRootDirectoryFromCommandLine(const Firebird::PathName& newRoot)
{
	delete rootFromCommandLine;
	rootFromCommandLine = FB_NEW_POOL(*getDefaultMemoryPool())
		Firebird::PathName(*getDefaultMemoryPool(), newRoot);
}

const Firebird::PathName* Config::getCommandLineRootDirectory()
{
	return rootFromCommandLine;
}

const char* Config::getRootDirectory()
{
	// must check it here - command line must override any other root settings
	if (rootFromCommandLine)
	{
		return rootFromCommandLine->c_str();
	}

	return Firebird::fb_get_master_interface()->getConfigManager()->getRootDirectory();
}


unsigned int Config::getKeyByName(ConfigName nm)
{
	ConfigFile::KeyType name(nm);
	for (unsigned int i = 0; i < MAX_CONFIG_KEY; i++)
	{
		if (name == entries[i].key)
		{
			return i;
		}
	}

	return ~0;
}

SINT64 Config::getInt(unsigned int key) const
{
	if (key >= MAX_CONFIG_KEY)
		return 0;
	return get<SINT64>(static_cast<ConfigKey>(key));
}

const char* Config::getString(unsigned int key) const
{
	if (key >= MAX_CONFIG_KEY)
		return NULL;
	return get<const char*>(static_cast<ConfigKey>(key));
}

bool Config::getBoolean(unsigned int key) const
{
	if (key >= MAX_CONFIG_KEY)
		return false;
	return get<bool>(static_cast<ConfigKey>(key));
}


int Config::getTempBlockSize()
{
	return (int) getDefaultConfig()->values[KEY_TEMP_BLOCK_SIZE];
}

FB_UINT64 Config::getTempCacheLimit() const
{
	SINT64 v = get<SINT64>(KEY_TEMP_CACHE_LIMIT);
	if (v < 0)
	{
		v = getServerMode() != MODE_SUPER ? 8388608 : 67108864;	// bytes
	}
	return v;
}

bool Config::getRemoteFileOpenAbility()
{
	return fb_utils::bootBuild() ? true : ((bool) getDefaultConfig()->values[KEY_REMOTE_FILE_OPEN_ABILITY]);
}

int Config::getGuardianOption()
{
	return (int) getDefaultConfig()->values[KEY_GUARDIAN_OPTION];
}

int Config::getCpuAffinityMask()
{
	return (int) getDefaultConfig()->values[KEY_CPU_AFFINITY_MASK];
}

int Config::getTcpRemoteBufferSize()
{
	int rc = (int) getDefaultConfig()->values[KEY_TCP_REMOTE_BUFFER_SIZE];
	if (rc < 1448)
		rc = 1448;
	if (rc > MAX_SSHORT)
		rc = MAX_SSHORT;
	return rc;
}

bool Config::getTcpNoNagle() const
{
	return get<bool>(KEY_TCP_NO_NAGLE);
}

bool Config::getIPv6V6Only() const
{
	return get<bool>(KEY_IPV6_V6ONLY);
}

int Config::getDefaultDbCachePages() const
{
	int rc = get<int>(KEY_DEFAULT_DB_CACHE_PAGES);
	if (rc < 0)
	{
		rc = getServerMode() != MODE_SUPER ? 256 : 2048;	// pages
	}
	return rc;
}

int Config::getConnectionTimeout() const
{
	return get<int>(KEY_CONNECTION_TIMEOUT);
}

int Config::getDummyPacketInterval() const
{
	return get<int>(KEY_DUMMY_PACKET_INTERVAL);
}

int Config::getLockMemSize() const
{
	int size = get<int>(KEY_LOCK_MEM_SIZE);
	if (size < 64 * 1024)
		size = 64 * 1024;
	return size;
}

int Config::getLockHashSlots() const
{
	return get<int>(KEY_LOCK_HASH_SLOTS);
}

int Config::getLockAcquireSpins() const
{
	return get<int>(KEY_LOCK_ACQUIRE_SPINS);
}

int Config::getEventMemSize() const
{
	return get<int>(KEY_EVENT_MEM_SIZE);
}

int Config::getDeadlockTimeout() const
{
	return get<int>(KEY_DEADLOCK_TIMEOUT);
}

const char *Config::getRemoteServiceName() const
{
	return get<const char*>(KEY_REMOTE_SERVICE_NAME);
}

unsigned short Config::getRemoteServicePort() const
{
	return get<unsigned short>(KEY_REMOTE_SERVICE_PORT);
}

const char *Config::getRemotePipeName() const
{
	return get<const char*>(KEY_REMOTE_PIPE_NAME);
}

const char *Config::getIpcName() const
{
	return get<const char*>(KEY_IPC_NAME);
}

int Config::getMaxUnflushedWrites() const
{
	return get<int>(KEY_MAX_UNFLUSHED_WRITES);
}

int Config::getMaxUnflushedWriteTime() const
{
	return get<int>(KEY_MAX_UNFLUSHED_WRITE_TIME);
}

int Config::getProcessPriorityLevel()
{
	return (int) getDefaultConfig()->values[KEY_PROCESS_PRIORITY_LEVEL];
}

int Config::getRemoteAuxPort() const
{
	return get<int>(KEY_REMOTE_AUX_PORT);
}

const char *Config::getRemoteBindAddress()
{
	return (const char*) getDefaultConfig()->values[KEY_REMOTE_BIND_ADDRESS];
}

const char *Config::getExternalFileAccess() const
{
	return get<const char*>(KEY_EXTERNAL_FILE_ACCESS);
}

const char *Config::getDatabaseAccess()
{
	return (const char*) getDefaultConfig()->values[KEY_DATABASE_ACCESS];
}

const char *Config::getUdfAccess()
{
	static Firebird::GlobalPtr<Firebird::Mutex> udfMutex;
	static Firebird::GlobalPtr<Firebird::string> udfValue;
	static const char* volatile value = 0;

	if (value)
	{
		return value;
	}

	Firebird::MutexLockGuard guard(udfMutex, "Config::getUdfAccess");

	if (value)
	{
		return value;
	}

	const char* v = (const char*) getDefaultConfig()->values[KEY_UDF_ACCESS];
	if (CASE_SENSITIVITY ? (! strcmp(v, UDF_DEFAULT_RESTRICT_VALUE) && FB_UDFDIR[0]) :
						   (! fb_utils::stricmp(v, UDF_DEFAULT_RESTRICT_VALUE) && FB_UDFDIR[0]))
	{
		udfValue->printf("Restrict %s", FB_UDFDIR);
		value = udfValue->c_str();
	}
	else
	{
		value = v;
	}
	return value;
}

const char *Config::getTempDirectories()
{
	return (const char*) getDefaultConfig()->values[KEY_TEMP_DIRECTORIES];
}

bool Config::getBugcheckAbort()
{
	return (bool) getDefaultConfig()->values[KEY_BUGCHECK_ABORT];
}

int Config::getTraceDSQL()
{
	return (int) getDefaultConfig()->values[KEY_TRACE_DSQL];
}

bool Config::getLegacyHash()
{
	return (bool) getDefaultConfig()->values[KEY_LEGACY_HASH];
}

const char *Config::getGCPolicy() const
{
	const char* rc = get<const char*>(KEY_GC_POLICY);

	if (rc)
	{
		if (strcmp(rc, GCPolicyCooperative) != 0 &&
			strcmp(rc, GCPolicyBackground) != 0 &&
			strcmp(rc, GCPolicyCombined) != 0)
		{
			// user-provided value is invalid - fail to default
			rc = NULL;
		}
	}

	if (! rc)
	{
		rc = getServerMode() == MODE_SUPER ? GCPolicyCombined : GCPolicyCooperative;
	}

	return rc;
}

bool Config::getRedirection()
{
	return (bool) getDefaultConfig()->values[KEY_REDIRECTION];
}

int Config::getDatabaseGrowthIncrement() const
{
	return get<int>(KEY_DATABASE_GROWTH_INCREMENT);
}

int Config::getFileSystemCacheThreshold() const
{
	int rc = get<int>(KEY_FILESYSTEM_CACHE_THRESHOLD);
	return rc < 0 ? 0 : rc;
}

bool Config::getRelaxedAliasChecking()
{
	return (bool) getDefaultConfig()->values[KEY_RELAXED_ALIAS_CHECKING];
}

FB_UINT64 Config::getFileSystemCacheSize()
{
	return (FB_UINT64)(SINT64) getDefaultConfig()->values[KEY_FILESYSTEM_CACHE_SIZE];
}

const char *Config::getAuditTraceConfigFile()
{
	return (const char*) getDefaultConfig()->values[KEY_TRACE_CONFIG];
}

FB_UINT64 Config::getMaxUserTraceLogSize()
{
	return (FB_UINT64)(SINT64) getDefaultConfig()->values[KEY_MAX_TRACELOG_SIZE];
}

int Config::getServerMode()
{
	static int rc = -1;
	if (rc >= 0)
		return rc;

	const char* textMode = (const char*) (getDefaultConfig()->values[KEY_SERVER_MODE]);
	const char* modes[6] =
		{"Super", "ThreadedDedicated", "SuperClassic", "ThreadedShared", "Classic", "MultiProcess"};

	for (int x = 0; x < 6; ++x)
	{
		if (fb_utils::stricmp(textMode, modes[x]) == 0)
		{
			rc = x / 2;
			return rc;
		}
	}

	// use default
	rc = MODE_SUPER;
	return rc;
}

ULONG Config::getSnapshotsMemSize() const
{
	SINT64 rc = get<SINT64>(KEY_SNAPSHOTS_MEM_SIZE);
	if (rc <= 0 || rc > MAX_ULONG)
	{
		rc = 65536;
	}
	return rc;
}

ULONG Config::getTpcBlockSize() const
{
	SINT64 rc = get<SINT64>(KEY_TPC_BLOCK_SIZE);
	if (rc <= 0 || rc > MAX_ULONG)
	{
		rc = 4194304;
	}
	return rc;
}

const char* Config::getPlugins(unsigned int type) const
{
	switch (type)
	{
		case Firebird::IPluginManager::TYPE_PROVIDER:
			return (const char*) values[KEY_PLUG_PROVIDERS];
		case Firebird::IPluginManager::TYPE_AUTH_SERVER:
			return (const char*) values[KEY_PLUG_AUTH_SERVER];
		case Firebird::IPluginManager::TYPE_AUTH_CLIENT:
			return (const char*) values[KEY_PLUG_AUTH_CLIENT];
		case Firebird::IPluginManager::TYPE_AUTH_USER_MANAGEMENT:
			return (const char*) values[KEY_PLUG_AUTH_MANAGE];
		case Firebird::IPluginManager::TYPE_TRACE:
			return (const char*) values[KEY_PLUG_TRACE];
		case Firebird::IPluginManager::TYPE_WIRE_CRYPT:
			return (const char*) values[KEY_PLUG_WIRE_CRYPT];
		case Firebird::IPluginManager::TYPE_KEY_HOLDER:
			return (const char*) values[KEY_PLUG_KEY_HOLDER];
	}

	(Firebird::Arg::Gds(isc_random) << "Internal error in Config::getPlugins(): unknown plugin type requested").raise();
	return NULL;		// compiler warning silencer
}

unsigned int FirebirdConf::getKey(const char* name)
{
	return Config::getKeyByName(name);
}

ISC_INT64 FirebirdConf::asInteger(unsigned int key)
{
	return config->getInt(key);
}

const char* FirebirdConf::asString(unsigned int key)
{
	return config->getString(key);
}

FB_BOOLEAN FirebirdConf::asBoolean(unsigned int key)
{
	return config->getBoolean(key);
}

int FirebirdConf::release()
{
	if (--refCounter == 0)
	{
		delete this;
		return 0;
	}

	return 1;
}

const char* Config::getSecurityDatabase() const
{
	return get<const char*>(KEY_SECURITY_DATABASE);
}

int Config::getWireCrypt(WireCryptMode wcMode) const
{
	const char* wc = get<const char*>(KEY_WIRE_CRYPT);
	if (!wc)
	{
		return wcMode == WC_CLIENT ? WIRE_CRYPT_ENABLED : WIRE_CRYPT_REQUIRED;
	}

	Firebird::NoCaseString wireCrypt(wc);
	if (wireCrypt == "DISABLED")
		return WIRE_CRYPT_DISABLED;
	if (wireCrypt == "ENABLED")
		return WIRE_CRYPT_ENABLED;

	// the safest choice
	return WIRE_CRYPT_REQUIRED;
}

bool Config::getRemoteAccess() const
{
	return get<bool>(KEY_REMOTE_ACCESS);
}

bool Config::getWireCompression() const
{
	return get<bool>(KEY_WIRE_COMPRESSION);
}

int Config::getMaxIdentifierByteLength() const
{
	int rc = get<int>(KEY_MAX_IDENTIFIER_BYTE_LENGTH);

	if (rc < 0)
		rc = MAX_SQL_IDENTIFIER_LEN;

	return MIN(MAX(rc, 1), MAX_SQL_IDENTIFIER_LEN);
}

int Config::getMaxIdentifierCharLength() const
{
	int rc = get<int>(KEY_MAX_IDENTIFIER_CHAR_LENGTH);

	if (rc < 0)
		rc = METADATA_IDENTIFIER_CHAR_LEN;

	return MIN(MAX(rc, 1), METADATA_IDENTIFIER_CHAR_LEN);
}

bool Config::getCryptSecurityDatabase() const
{
	return get<bool>(KEY_ENCRYPT_SECURITY_DATABASE);
}

unsigned int Config::getStatementTimeout() const
{
	return get<unsigned int>(KEY_STMT_TIMEOUT);
}

unsigned int Config::getConnIdleTimeout() const
{
	return get<unsigned int>(KEY_CONN_IDLE_TIMEOUT);
}

unsigned int Config::getClientBatchBuffer() const
{
	return get<unsigned int>(KEY_CLIENT_BATCH_BUFFER);
}

<<<<<<< HEAD
bool Config::getReadConsistency() const
{
	return get<bool>(KEY_READ_CONSISTENCY);
=======
const char* Config::getOutputRedirectionFile()
{
	const char* file = (const char*) (getDefaultConfig()->values[KEY_OUTPUT_REDIRECTION_FILE]);
	return file;
>>>>>>> 5dcd20d5
}<|MERGE_RESOLUTION|>--- conflicted
+++ resolved
@@ -213,21 +213,18 @@
 	{TYPE_INTEGER,		"StatementTimeout",			(ConfigValue) 0},
 	{TYPE_INTEGER,		"ConnectionIdleTimeout",	(ConfigValue) 0},
 	{TYPE_INTEGER,		"ClientBatchBuffer",		(ConfigValue) (128 * 1024)},
-<<<<<<< HEAD
-	{TYPE_INTEGER,		"SnapshotsMemSize",			(ConfigValue) 65536}, // bytes
-	{TYPE_INTEGER,		"TpcBlockSize",				(ConfigValue) 4194304}, // bytes
-	{TYPE_BOOLEAN,		"ReadConsistency",			(ConfigValue) true}
-=======
 #ifdef DEV_BUILD
 	{TYPE_STRING,		"OutputRedirectionFile", 	(ConfigValue) "-"},
 #else
 #ifdef WIN_NT
 	{TYPE_STRING,		"OutputRedirectionFile", 	(ConfigValue) "nul"},
 #else
-	{TYPE_STRING,		"OutputRedirectionFile", 	(ConfigValue) "/dev/null"}
+	{TYPE_STRING,		"OutputRedirectionFile", 	(ConfigValue) "/dev/null"},
 #endif
 #endif
->>>>>>> 5dcd20d5
+	{TYPE_INTEGER,		"SnapshotsMemSize",			(ConfigValue) 65536}, // bytes
+	{TYPE_INTEGER,		"TpcBlockSize",				(ConfigValue) 4194304}, // bytes
+	{TYPE_BOOLEAN,		"ReadConsistency",			(ConfigValue) true}
 };
 
 /******************************************************************************
@@ -884,14 +881,13 @@
 	return get<unsigned int>(KEY_CLIENT_BATCH_BUFFER);
 }
 
-<<<<<<< HEAD
-bool Config::getReadConsistency() const
-{
-	return get<bool>(KEY_READ_CONSISTENCY);
-=======
 const char* Config::getOutputRedirectionFile()
 {
 	const char* file = (const char*) (getDefaultConfig()->values[KEY_OUTPUT_REDIRECTION_FILE]);
 	return file;
->>>>>>> 5dcd20d5
+}
+
+bool Config::getReadConsistency() const
+{
+	return get<bool>(KEY_READ_CONSISTENCY);
 }