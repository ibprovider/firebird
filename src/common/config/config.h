--- conflicted
+++ resolved
@@ -146,13 +146,10 @@
 		KEY_STMT_TIMEOUT,
 		KEY_CONN_IDLE_TIMEOUT,
 		KEY_CLIENT_BATCH_BUFFER,
-<<<<<<< HEAD
+		KEY_OUTPUT_REDIRECTION_FILE,
 		KEY_SNAPSHOTS_MEM_SIZE,
 		KEY_TPC_BLOCK_SIZE,
 		KEY_READ_CONSISTENCY,
-=======
-		KEY_OUTPUT_REDIRECTION_FILE,
->>>>>>> 5dcd20d5
 		MAX_CONFIG_KEY		// keep it last
 	};
 
@@ -370,15 +367,13 @@
 
 	unsigned int getClientBatchBuffer() const;
 
-<<<<<<< HEAD
+	static const char* getOutputRedirectionFile();
+
 	ULONG getSnapshotsMemSize() const;
 
 	ULONG getTpcBlockSize() const;
 
 	bool getReadConsistency() const;
-=======
-	static const char* getOutputRedirectionFile();
->>>>>>> 5dcd20d5
 };
 
 // Implementation of interface to access master configuration file
