/*
 *  The contents of this file are subject to the Initial
 *  Developer's Public License Version 1.0 (the "License");
 *  you may not use this file except in compliance with the
 *  License. You may obtain a copy of the License at
 *  http://www.ibphoenix.com/main.nfs?a=ibphoenix&page=ibp_idpl.
 *
 *  Software distributed under the License is distributed AS IS,
 *  WITHOUT WARRANTY OF ANY KIND, either express or implied.
 *  See the License for the specific language governing rights
 *  and limitations under the License.
 *
 *  All Rights Reserved.
 *  Contributor(s): ______________________________________.
 */

#ifndef FB_API_PROTO_H
#define FB_API_PROTO_H

typedef ISC_STATUS ISC_EXPORT prototype_isc_attach_database(ISC_STATUS *,
										  short,
										  const char*,
										  isc_db_handle *,
										  short,
										  const char*);

typedef ISC_STATUS ISC_EXPORT prototype_isc_array_gen_sdl(ISC_STATUS *,
										const ISC_ARRAY_DESC*,
										short *,
										char *,
										short *);

typedef ISC_STATUS ISC_EXPORT prototype_isc_array_get_slice(ISC_STATUS *,
										  isc_db_handle *,
										  isc_tr_handle *,
										  ISC_QUAD *,
										  const ISC_ARRAY_DESC*,
										  void *,
										  ISC_LONG *);

typedef ISC_STATUS ISC_EXPORT prototype_isc_array_lookup_bounds(ISC_STATUS *,
											  isc_db_handle *,
											  isc_tr_handle *,
											  const char*,
											  const char*,
											  ISC_ARRAY_DESC *);

typedef ISC_STATUS ISC_EXPORT prototype_isc_array_lookup_desc(ISC_STATUS *,
											isc_db_handle *,
											isc_tr_handle *,
											const char*,
											const char*,
											ISC_ARRAY_DESC *);

typedef ISC_STATUS ISC_EXPORT prototype_isc_array_set_desc(ISC_STATUS *,
										 const char*,
										 const char*,
										 const short*,
										 const short*,
										 const short*,
										 ISC_ARRAY_DESC *);

typedef ISC_STATUS ISC_EXPORT prototype_isc_array_put_slice(ISC_STATUS *,
										  isc_db_handle *,
										  isc_tr_handle *,
										  ISC_QUAD *,
										  const ISC_ARRAY_DESC*,
										  void *,
										  ISC_LONG *);

typedef void ISC_EXPORT prototype_isc_blob_default_desc(ISC_BLOB_DESC *,
									  const unsigned char*,
									  const unsigned char*);

typedef ISC_STATUS ISC_EXPORT prototype_isc_blob_gen_bpb(ISC_STATUS *,
									   const ISC_BLOB_DESC*,
									   const ISC_BLOB_DESC*,
									   unsigned short,
									   unsigned char *,
									   unsigned short *);

typedef ISC_STATUS ISC_EXPORT prototype_isc_blob_info(ISC_STATUS *,
									isc_blob_handle *,
									short,
									const char*,
									short,
									char *);

typedef ISC_STATUS ISC_EXPORT prototype_isc_blob_lookup_desc(ISC_STATUS *,
										   isc_db_handle *,
										   isc_tr_handle *,
										   const unsigned char*,
										   const unsigned char*,
										   ISC_BLOB_DESC *,
										   unsigned char *);

typedef ISC_STATUS ISC_EXPORT prototype_isc_blob_set_desc(ISC_STATUS *,
										const unsigned char*,
										const unsigned char*,
										short,
										short,
										short,
										ISC_BLOB_DESC *);

typedef ISC_STATUS ISC_EXPORT prototype_isc_cancel_blob(ISC_STATUS *,
									  isc_blob_handle *);

typedef ISC_STATUS ISC_EXPORT prototype_isc_cancel_events(ISC_STATUS *,
										isc_db_handle *,
										ISC_LONG *);

typedef ISC_STATUS ISC_EXPORT prototype_isc_close_blob(ISC_STATUS *,
									 isc_blob_handle *);

typedef ISC_STATUS ISC_EXPORT prototype_isc_commit_retaining(ISC_STATUS *,
										   isc_tr_handle *);

typedef ISC_STATUS ISC_EXPORT prototype_isc_commit_transaction(ISC_STATUS *,
											 isc_tr_handle *);

typedef ISC_STATUS ISC_EXPORT prototype_isc_create_blob(ISC_STATUS *,
									  isc_db_handle *,
									  isc_tr_handle *,
									  isc_blob_handle *,
									  ISC_QUAD *);

typedef ISC_STATUS ISC_EXPORT prototype_isc_create_blob2(ISC_STATUS *,
									   isc_db_handle *,
									   isc_tr_handle *,
									   isc_blob_handle *,
									   ISC_QUAD *,
									   short,
									   const char*);

typedef ISC_STATUS ISC_EXPORT prototype_isc_create_database(ISC_STATUS *,
										  short,
										  const char*,
										  isc_db_handle *,
										  short,
										  const char*,
										  short);

typedef ISC_STATUS ISC_EXPORT prototype_isc_database_info(ISC_STATUS *,
										isc_db_handle *,
										short,
										const char*,
										short,
										char *);

typedef void ISC_EXPORT prototype_isc_decode_date(const ISC_QUAD*,
								void *);

typedef void ISC_EXPORT prototype_isc_decode_sql_date(const ISC_DATE*,
									void *);

typedef void ISC_EXPORT prototype_isc_decode_sql_time(const ISC_TIME*,
									void *);

typedef void ISC_EXPORT prototype_isc_decode_timestamp(const ISC_TIMESTAMP*,
									 void *);

typedef ISC_STATUS ISC_EXPORT prototype_isc_detach_database(ISC_STATUS *,
										  isc_db_handle *);

typedef ISC_STATUS ISC_EXPORT prototype_isc_drop_database(ISC_STATUS *,
										isc_db_handle *);

typedef ISC_STATUS ISC_EXPORT prototype_isc_dsql_allocate_statement(ISC_STATUS *,
												  isc_db_handle *,
												  isc_stmt_handle *);

typedef ISC_STATUS ISC_EXPORT prototype_isc_dsql_alloc_statement2(ISC_STATUS *,
												isc_db_handle *,
												isc_stmt_handle *);

typedef ISC_STATUS ISC_EXPORT prototype_isc_dsql_describe(ISC_STATUS *,
										isc_stmt_handle *,
										unsigned short,
										XSQLDA *);

typedef ISC_STATUS ISC_EXPORT prototype_isc_dsql_describe_bind(ISC_STATUS *,
											 isc_stmt_handle *,
											 unsigned short,
											 XSQLDA *);

typedef ISC_STATUS ISC_EXPORT prototype_isc_dsql_exec_immed2(ISC_STATUS *,
										   isc_db_handle *,
										   isc_tr_handle *,
										   unsigned short,
										   const char*,
										   unsigned short,
										   const XSQLDA *,
										   const XSQLDA *);

typedef ISC_STATUS ISC_EXPORT prototype_isc_dsql_execute(ISC_STATUS *,
									   isc_tr_handle *,
									   isc_stmt_handle *,
									   unsigned short,
									   const XSQLDA *);

typedef ISC_STATUS ISC_EXPORT prototype_isc_dsql_execute2(ISC_STATUS *,
										isc_tr_handle *,
										isc_stmt_handle *,
										unsigned short,
										const XSQLDA *,
										const XSQLDA *);

typedef ISC_STATUS ISC_EXPORT prototype_isc_dsql_execute_immediate(ISC_STATUS *,
												 isc_db_handle *,
												 isc_tr_handle *,
												 unsigned short,
												 const char*,
												 unsigned short,
												 const XSQLDA *);

typedef ISC_STATUS ISC_EXPORT prototype_isc_dsql_fetch(ISC_STATUS *,
									 isc_stmt_handle *,
									 unsigned short,
									 const XSQLDA *);

typedef ISC_STATUS ISC_EXPORT prototype_isc_dsql_finish(isc_db_handle *);

typedef ISC_STATUS ISC_EXPORT prototype_isc_dsql_free_statement(ISC_STATUS *,
											  isc_stmt_handle *,
											  unsigned short);

typedef ISC_STATUS ISC_EXPORT prototype_isc_dsql_insert(ISC_STATUS *,
									  isc_stmt_handle *,
									  unsigned short,
									  XSQLDA *);

typedef ISC_STATUS ISC_EXPORT prototype_isc_dsql_prepare(ISC_STATUS *,
									   isc_tr_handle *,
									   isc_stmt_handle *,
									   unsigned short,
									   const char*,
									   unsigned short,
									   XSQLDA *);

typedef ISC_STATUS ISC_EXPORT prototype_isc_dsql_set_cursor_name(ISC_STATUS *,
											   isc_stmt_handle *,
											   const char*,
											   unsigned short);

typedef ISC_STATUS ISC_EXPORT prototype_isc_dsql_sql_info(ISC_STATUS *,
										isc_stmt_handle *,
										short,
										const char*,
										short,
										char *);

typedef void ISC_EXPORT prototype_isc_encode_date(const void*,
								ISC_QUAD *);

typedef void ISC_EXPORT prototype_isc_encode_sql_date(const void*,
									ISC_DATE *);

typedef void ISC_EXPORT prototype_isc_encode_sql_time(const void*,
									ISC_TIME *);

typedef void ISC_EXPORT prototype_isc_encode_timestamp(const void*,
									 ISC_TIMESTAMP *);

typedef ISC_LONG ISC_EXPORT_VARARG prototype_isc_event_block(char * *,
										   char * *,
										   unsigned short, ...);

typedef void ISC_EXPORT prototype_isc_event_counts(ISC_ULONG *,
								 short,
								 char *,
								 const char*);

/* 17 May 2001 - isc_expand_dpb is DEPRECATED */
typedef void ISC_EXPORT_VARARG prototype_isc_expand_dpb(char * *,
									  short *, ...);

typedef int ISC_EXPORT prototype_isc_modify_dpb(char * *,
							  short *,
							  unsigned short,
							  const char*,
							  short);

typedef ISC_LONG ISC_EXPORT prototype_isc_free(char *);

typedef ISC_STATUS ISC_EXPORT prototype_isc_get_segment(ISC_STATUS *,
									  isc_blob_handle *,
									  unsigned short *,
									  unsigned short,
									  char *);

typedef ISC_STATUS ISC_EXPORT prototype_isc_get_slice(ISC_STATUS *,
									isc_db_handle *,
									isc_tr_handle *,
									ISC_QUAD *,
									short,
									const char*,
									short,
									const ISC_LONG*,
									ISC_LONG,
									void *,
									ISC_LONG *);

typedef ISC_STATUS ISC_EXPORT prototype_isc_interprete(char *,
									 const ISC_STATUS * *);

typedef ISC_STATUS ISC_EXPORT prototype_isc_open_blob(ISC_STATUS *,
									isc_db_handle *,
									isc_tr_handle *,
									isc_blob_handle *,
									ISC_QUAD *);

typedef ISC_STATUS ISC_EXPORT prototype_isc_open_blob2(ISC_STATUS *,
									 isc_db_handle *,
									 isc_tr_handle *,
									 isc_blob_handle *,
									 ISC_QUAD *,
									 ISC_USHORT,
									 const ISC_UCHAR*);

typedef ISC_STATUS ISC_EXPORT prototype_isc_prepare_transaction2(ISC_STATUS *,
											   isc_tr_handle *,
											   ISC_USHORT,
											   const ISC_UCHAR*);

typedef void ISC_EXPORT prototype_isc_print_sqlerror(ISC_SHORT,
								   const ISC_STATUS*);

typedef ISC_STATUS ISC_EXPORT prototype_isc_print_status(const ISC_STATUS*);

typedef ISC_STATUS ISC_EXPORT prototype_isc_put_segment(ISC_STATUS *,
									  isc_blob_handle *,
									  unsigned short,
									  const char*);

typedef ISC_STATUS ISC_EXPORT prototype_isc_put_slice(ISC_STATUS *,
									isc_db_handle *,
									isc_tr_handle *,
									ISC_QUAD *,
									short,
									const char*,
									short,
									const ISC_LONG*,
									ISC_LONG,
									void *);

typedef ISC_STATUS ISC_EXPORT prototype_isc_que_events(ISC_STATUS *,
									 isc_db_handle *,
									 ISC_LONG *,
									 ISC_USHORT,
									 const ISC_UCHAR*,
									 isc_callback,
									 void *);

typedef ISC_STATUS ISC_EXPORT prototype_isc_rollback_retaining(ISC_STATUS *,
											 isc_tr_handle *);

typedef ISC_STATUS ISC_EXPORT prototype_isc_rollback_transaction(ISC_STATUS *,
											   isc_tr_handle *);

typedef ISC_STATUS ISC_EXPORT prototype_isc_start_multiple(ISC_STATUS *,
										 isc_tr_handle *,
										 short,
										 void *);

typedef ISC_STATUS ISC_EXPORT_VARARG prototype_isc_start_transaction(ISC_STATUS *,
												   isc_tr_handle *,
												   short, ...);

typedef ISC_STATUS ISC_EXPORT_VARARG prototype_isc_reconnect_transaction(ISC_STATUS *,
                                                   isc_db_handle *,
                                                   isc_tr_handle *,
                                                   short,
                                                   const char*);

typedef ISC_LONG ISC_EXPORT prototype_isc_sqlcode(const ISC_STATUS*);

typedef void ISC_EXPORT prototype_isc_sql_interprete(short,
								   char *,
								   short);

typedef ISC_STATUS ISC_EXPORT prototype_isc_transaction_info(ISC_STATUS *,
										   isc_tr_handle *,
										   short,
										   const char*,
										   short,
										   char *);

typedef ISC_STATUS ISC_EXPORT prototype_isc_transact_request(ISC_STATUS *,
										   isc_db_handle *,
										   isc_tr_handle *,
										   unsigned short,
										   char *,
										   unsigned short,
										   char *,
										   unsigned short,
										   char *);

typedef ISC_LONG ISC_EXPORT prototype_isc_vax_integer(const char*,
									short);

typedef ISC_INT64 ISC_EXPORT prototype_isc_portable_integer(const unsigned char*,
										  short);

typedef ISC_STATUS ISC_EXPORT prototype_isc_seek_blob(ISC_STATUS *,
									isc_blob_handle *,
									short,
									ISC_LONG,
									ISC_LONG *);



typedef ISC_STATUS ISC_EXPORT prototype_isc_service_attach(ISC_STATUS *,
										 unsigned short,
										 const char*,
										 isc_svc_handle *,
										 unsigned short,
										 const char*);

typedef ISC_STATUS ISC_EXPORT prototype_isc_service_detach(ISC_STATUS *,
										 isc_svc_handle *);

typedef ISC_STATUS ISC_EXPORT prototype_isc_service_query(ISC_STATUS *,
										isc_svc_handle *,
										isc_resv_handle *,
										unsigned short,
										const char*,
										unsigned short,
										const char*,
										unsigned short,
										char *);

typedef ISC_STATUS ISC_EXPORT prototype_isc_service_start(ISC_STATUS *,
										isc_svc_handle *,
										isc_resv_handle *,
										unsigned short,
										const char*);

typedef ISC_STATUS API_ROUTINE prototype_fb_cancel_operation(ISC_STATUS *,
											isc_db_handle *,
											USHORT);

<<<<<<< HEAD
typedef ISC_STATUS API_ROUTINE prototype_fb_dsql_set_timeout(ISC_STATUS*, 
										isc_stmt_handle*, 
										ULONG);

=======
typedef ISC_STATUS API_ROUTINE prototype_fb_database_crypt_callback(ISC_STATUS *,
											void *);
>>>>>>> 29942f8d

struct FirebirdApiPointers
{
	prototype_isc_attach_database *isc_attach_database;
	prototype_isc_array_gen_sdl *isc_array_gen_sdl;
	prototype_isc_array_get_slice *isc_array_get_slice;
	prototype_isc_array_lookup_bounds *isc_array_lookup_bounds;
	prototype_isc_array_lookup_desc *isc_array_lookup_desc;
	prototype_isc_array_set_desc *isc_array_set_desc;
	prototype_isc_array_put_slice *isc_array_put_slice;
	prototype_isc_blob_default_desc *isc_blob_default_desc;
	prototype_isc_blob_gen_bpb *isc_blob_gen_bpb;
	prototype_isc_blob_info *isc_blob_info;
	prototype_isc_blob_lookup_desc *isc_blob_lookup_desc;
	prototype_isc_blob_set_desc *isc_blob_set_desc;
	prototype_isc_cancel_blob *isc_cancel_blob;
	prototype_isc_cancel_events *isc_cancel_events;
	prototype_isc_close_blob *isc_close_blob;
	prototype_isc_commit_retaining *isc_commit_retaining;
	prototype_isc_commit_transaction *isc_commit_transaction;
	prototype_isc_create_blob *isc_create_blob;
	prototype_isc_create_blob2 *isc_create_blob2;
	prototype_isc_create_database *isc_create_database;
	prototype_isc_database_info *isc_database_info;
	prototype_isc_decode_date *isc_decode_date;
	prototype_isc_decode_sql_date *isc_decode_sql_date;
	prototype_isc_decode_sql_time *isc_decode_sql_time;
	prototype_isc_decode_timestamp *isc_decode_timestamp;
	prototype_isc_detach_database *isc_detach_database;
	prototype_isc_drop_database *isc_drop_database;
	prototype_isc_dsql_allocate_statement *isc_dsql_allocate_statement;
	prototype_isc_dsql_alloc_statement2 *isc_dsql_alloc_statement2;
	prototype_isc_dsql_describe *isc_dsql_describe;
	prototype_isc_dsql_describe_bind *isc_dsql_describe_bind;
	prototype_isc_dsql_exec_immed2 *isc_dsql_exec_immed2;
	prototype_isc_dsql_execute *isc_dsql_execute;
	prototype_isc_dsql_execute2 *isc_dsql_execute2;
	prototype_isc_dsql_execute_immediate *isc_dsql_execute_immediate;
	prototype_isc_dsql_fetch *isc_dsql_fetch;
	prototype_isc_dsql_finish *isc_dsql_finish;
	prototype_isc_dsql_free_statement *isc_dsql_free_statement;
	prototype_isc_dsql_insert *isc_dsql_insert;
	prototype_isc_dsql_prepare *isc_dsql_prepare;
	prototype_isc_dsql_set_cursor_name *isc_dsql_set_cursor_name;
	prototype_isc_dsql_sql_info *isc_dsql_sql_info;
	prototype_isc_encode_date *isc_encode_date;
	prototype_isc_encode_sql_date *isc_encode_sql_date;
	prototype_isc_encode_sql_time *isc_encode_sql_time;
	prototype_isc_encode_timestamp *isc_encode_timestamp;
	prototype_isc_event_block *isc_event_block;
	prototype_isc_event_counts *isc_event_counts;
	prototype_isc_expand_dpb *isc_expand_dpb;
	prototype_isc_modify_dpb *isc_modify_dpb;
	prototype_isc_free *isc_free;
	prototype_isc_get_segment *isc_get_segment;
	prototype_isc_get_slice *isc_get_slice;
	prototype_isc_interprete *isc_interprete;
	prototype_isc_open_blob *isc_open_blob;
	prototype_isc_open_blob2 *isc_open_blob2;
	prototype_isc_prepare_transaction2 *isc_prepare_transaction2;
	prototype_isc_print_sqlerror *isc_print_sqlerror;
	prototype_isc_print_status *isc_print_status;
	prototype_isc_put_segment *isc_put_segment;
	prototype_isc_put_slice *isc_put_slice;
	prototype_isc_que_events *isc_que_events;
	prototype_isc_rollback_retaining *isc_rollback_retaining;
	prototype_isc_rollback_transaction *isc_rollback_transaction;
	prototype_isc_start_multiple *isc_start_multiple;
	prototype_isc_start_transaction *isc_start_transaction;
	prototype_isc_reconnect_transaction* isc_reconnect_transaction;
	prototype_isc_sqlcode *isc_sqlcode;
	prototype_isc_sql_interprete *isc_sql_interprete;
	prototype_isc_transaction_info *isc_transaction_info;
	prototype_isc_transact_request *isc_transact_request;
	prototype_isc_vax_integer *isc_vax_integer;
	prototype_isc_seek_blob *isc_seek_blob;
	prototype_isc_service_attach *isc_service_attach;
	prototype_isc_service_detach *isc_service_detach;
	prototype_isc_service_query *isc_service_query;
	prototype_isc_service_start *isc_service_start;
	prototype_fb_cancel_operation *fb_cancel_operation;
<<<<<<< HEAD
	prototype_fb_dsql_set_timeout* fb_dsql_set_timeout;
=======
	prototype_fb_database_crypt_callback *fb_database_crypt_callback;
>>>>>>> 29942f8d
};

#endif<|MERGE_RESOLUTION|>--- conflicted
+++ resolved
@@ -439,15 +439,13 @@
 											isc_db_handle *,
 											USHORT);
 
-<<<<<<< HEAD
+typedef ISC_STATUS API_ROUTINE prototype_fb_database_crypt_callback(ISC_STATUS *,
+											void *);
+
 typedef ISC_STATUS API_ROUTINE prototype_fb_dsql_set_timeout(ISC_STATUS*, 
 										isc_stmt_handle*, 
 										ULONG);
 
-=======
-typedef ISC_STATUS API_ROUTINE prototype_fb_database_crypt_callback(ISC_STATUS *,
-											void *);
->>>>>>> 29942f8d
 
 struct FirebirdApiPointers
 {
@@ -529,11 +527,8 @@
 	prototype_isc_service_query *isc_service_query;
 	prototype_isc_service_start *isc_service_start;
 	prototype_fb_cancel_operation *fb_cancel_operation;
-<<<<<<< HEAD
+	prototype_fb_database_crypt_callback *fb_database_crypt_callback;
 	prototype_fb_dsql_set_timeout* fb_dsql_set_timeout;
-=======
-	prototype_fb_database_crypt_callback *fb_database_crypt_callback;
->>>>>>> 29942f8d
 };
 
 #endif