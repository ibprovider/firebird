/*
 *  The contents of this file are subject to the Initial
 *  Developer's Public License Version 1.0 (the "License");
 *  you may not use this file except in compliance with the
 *  License. You may obtain a copy of the License at
 *  http://www.ibphoenix.com/main.nfs?a=ibphoenix&page=ibp_idpl.
 *
 *  Software distributed under the License is distributed AS IS,
 *  WITHOUT WARRANTY OF ANY KIND, either express or implied.
 *  See the License for the specific language governing rights
 *  and limitations under the License.
 *
 *  The Original Code was created by Vlad Khorsun
 *  for the Firebird Open Source RDBMS project.
 *
 *  Copyright (c) 2007 Vlad Khorsun <hvlad@users.sourceforge.net>
 *  and all contributors signed below.
 *
 *  All Rights Reserved.
 *  Contributor(s): ______________________________________.
 */

#include "firebird.h"
#include "fb_types.h"
#include "../../include/fb_blk.h"
#include "fb_exception.h"
#include "iberror.h"

#include "../align.h"
#include "../common/dsc.h"
#include "../exe.h"
#include "IscDS.h"
#include "ValidatePassword.h"
#include "../tra.h"

#include "../blb_proto.h"
#include "../evl_proto.h"
#include "../exe_proto.h"
#include "../intl_proto.h"
#include "../mov_proto.h"
#include "../common/utils_proto.h"


using namespace Jrd;
using namespace Firebird;

namespace EDS
{

const char* FIREBIRD_PROVIDER_NAME = "Firebird";

class RegisterFBProvider
{
public:
	RegisterFBProvider()
	{
		Provider* provider = FB_NEW FBProvider(FIREBIRD_PROVIDER_NAME);
		Manager::addProvider(provider);
	}
};

static RegisterFBProvider reg;

static bool isConnectionBrokenError(FbStatusVector* status);
static void parseSQLDA(XSQLDA* xsqlda, UCharBuffer& buff, Firebird::Array<dsc>& descs);
static UCHAR sqlTypeToDscType(SSHORT sqlType);

// 	IscProvider

void IscProvider::getRemoteError(const FbStatusVector* status, string& err) const
{
	err = "";

	// We can't use safe fb_interpret here as we have no idea what implementation
	// of ISC API is used by current provider. We can test for existence of
	// fb_interpret and use it if present, but I don't want to complicate code.
	// So, buffer should be big enough to please old isc_interprete.
	// Probably in next version we should use fb_interpret only.

	char buff[1024];
	const ISC_STATUS* p = status->getErrors();
	const ISC_STATUS* const end = p + fb_utils::statusLength(p);

	while (p < end - 1)
	{
		const ISC_STATUS code = *p ? p[1] : 0;
		if (!m_api.isc_interprete(buff, &p))
			break;

		string rem_err;
		rem_err.printf("%lu : %s\n", code, buff);
		err += rem_err;
	}
}

Connection* IscProvider::doCreateConnection()
{
	return FB_NEW IscConnection(*this);
}

// IscConnection

IscConnection::IscConnection(IscProvider& prov) :
	Connection(prov),
	m_iscProvider(prov),
	m_handle(0)
{
}

IscConnection::~IscConnection()
{
}

void IscConnection::attach(thread_db* tdbb, const PathName& dbName, const MetaName& user,
	const string& pwd, const MetaName& role)
{
	m_dbName = dbName;
	generateDPB(tdbb, m_dpb, user, pwd, role);

	// Avoid change of m_dpb by validatePassword() below
	ClumpletWriter newDpb(m_dpb);
	validatePassword(tdbb, m_dbName, newDpb);

	FbLocalStatus status;
	{
		EngineCallbackGuard guard(tdbb, *this, FB_FUNCTION);

		ICryptKeyCallback* cb = tdbb->getAttachment()->att_crypt_callback;
		try
		{
			m_iscProvider.fb_database_crypt_callback(&status, cb);
			if (status->getState() & IStatus::STATE_ERRORS) {
				raise(&status, tdbb, "crypt_callback");
			}

			m_iscProvider.isc_attach_database(&status, m_dbName.length(), m_dbName.c_str(),
				&m_handle, newDpb.getBufferLength(),
				reinterpret_cast<const char*>(newDpb.getBuffer()));
			if (status->getState() & IStatus::STATE_ERRORS) {
				raise(&status, tdbb, "attach");
			}
		}
		catch(const Exception&)
		{
			m_iscProvider.fb_database_crypt_callback(&status, NULL);
			throw;
		}

		m_iscProvider.fb_database_crypt_callback(&status, NULL);
		if (status->getState() & IStatus::STATE_ERRORS) {
			raise(&status, tdbb, "crypt_callback");
		}
	}

	char buff[16];
	{
		EngineCallbackGuard guard(tdbb, *this, FB_FUNCTION);

		const char info[] = {isc_info_db_sql_dialect, isc_info_end};
		m_iscProvider.isc_database_info(&status, &m_handle, sizeof(info), info, sizeof(buff), buff);
	}
	if (status->getState() & IStatus::STATE_ERRORS) {
		raise(&status, tdbb, "isc_database_info");
	}

	const char* p = buff, *end = buff + sizeof(buff);
	while (p < end)
	{
		const UCHAR item = *p++;
		const USHORT len = m_iscProvider.isc_vax_integer(p, sizeof(USHORT));
		p += sizeof(USHORT);

		switch (item)
		{
			case isc_info_db_sql_dialect:
				m_sqlDialect = m_iscProvider.isc_vax_integer(p, len);
				break;

			case isc_info_error:
				if (*p == isc_info_db_sql_dialect)
				{
					const ULONG err = m_iscProvider.isc_vax_integer(p + 1, len - 1);
					if (err == isc_infunk)
					{
						// Remote server don't understand isc_info_db_sql_dialect.
						// Consider it as pre-IB6 server and use SQL dialect 1 to work with it.
						m_sqlDialect = 1;
						break;
					}
				}
				// fall thru

			case isc_info_truncated:
				ERR_post(Arg::Gds(isc_random) << Arg::Str("Unexpected error in isc_database_info"));

			case isc_info_end:
				p = end;
				break;
		}
		p += len;
	}
}

void IscConnection::doDetach(thread_db* tdbb)
{
	FbLocalStatus status;
	if (m_handle)
	{
		EngineCallbackGuard guard(tdbb, *this, FB_FUNCTION);

		FB_API_HANDLE h = m_handle;
		m_handle = 0;
		m_iscProvider.isc_detach_database(&status, &h);
		m_handle = h;
	}

	if ((status->getState() & IStatus::STATE_ERRORS) &&
		!isConnectionBrokenError(&status))
	{
		raise(&status, tdbb, "detach");
	}
}

bool IscConnection::cancelExecution()
{
	FbLocalStatus status;

	if (m_handle)
	{
		m_iscProvider.fb_cancel_operation(&status, &m_handle, fb_cancel_raise);

		if (m_handle && (status->getErrors()[1] == isc_wish_list))
		{
			status->init();
			m_iscProvider.fb_cancel_operation(&status, &m_handle, fb_cancel_abort);
		}
	}
	return !(status->getState() & IStatus::STATE_ERRORS);
}

// this ISC connection instance is available for the current execution context if it
// a) has no active statements or supports many active statements
//    and
// b) has no active transactions or has active transaction of given
//	  TraScope bound to current jrd transaction or supports many active
//    transactions
bool IscConnection::isAvailable(thread_db* tdbb, TraScope traScope) const
{
	const int flags = m_provider.getFlags();
	if (m_used_stmts && !(flags & prvMultyStmts))
		return false;

	if (m_transactions.getCount() && !(flags & prvMultyTrans) && !findTransaction(tdbb, traScope))
	{
		return false;
	}

	return true;
}

Blob* IscConnection::createBlob()
{
	return FB_NEW IscBlob(*this);
}

Transaction* IscConnection::doCreateTransaction()
{
	return FB_NEW IscTransaction(*this);
}

Statement* IscConnection::doCreateStatement()
{
	return FB_NEW IscStatement(*this);
}

// IscTransaction

void IscTransaction::doStart(FbStatusVector* status, thread_db* tdbb, Firebird::ClumpletWriter& tpb)
{
	fb_assert(!m_handle);
	FB_API_HANDLE& db_handle = m_iscConnection.getAPIHandle();

	EngineCallbackGuard guard(tdbb, *this, FB_FUNCTION);
	m_iscProvider.isc_start_transaction(status, &m_handle, 1, &db_handle,
		tpb.getBufferLength(), tpb.getBuffer());
}

void IscTransaction::doPrepare(FbStatusVector* /*status*/, thread_db* /*tdbb*/, int /*info_len*/, const char* /*info*/)
{
}

void IscTransaction::doCommit(FbStatusVector* status, thread_db* tdbb, bool retain)
{
	EngineCallbackGuard guard(tdbb, *this, FB_FUNCTION);
	if (retain)
		m_iscProvider.isc_commit_retaining(status, &m_handle);
	else
		m_iscProvider.isc_commit_transaction(status, &m_handle);

	fb_assert(retain && m_handle || !retain && !m_handle ||
		(status->getState() & IStatus::STATE_ERRORS) && m_handle);
}

void IscTransaction::doRollback(FbStatusVector* status, thread_db* tdbb, bool retain)
{
	EngineCallbackGuard guard(tdbb, *this, FB_FUNCTION);
	if (retain)
		m_iscProvider.isc_rollback_retaining(status, &m_handle);
	else
		m_iscProvider.isc_rollback_transaction(status, &m_handle);

	if ((status->getState() & IStatus::STATE_ERRORS) &&
		isConnectionBrokenError(status) && !retain)
	{
		m_handle = 0;
		fb_utils::init_status(status);
	}

	fb_assert(retain && m_handle || !retain && !m_handle ||
		(status->getState() & IStatus::STATE_ERRORS) && m_handle);
}


// IscStatement

IscStatement::IscStatement(IscConnection& conn) :
	Statement(conn),
	m_iscProvider(*(IscProvider*) conn.getProvider()),
	m_iscConnection(conn),
	m_handle(0),
	m_in_xsqlda(NULL),
	m_out_xsqlda(NULL)
{
}

IscStatement::~IscStatement()
{
	delete[] (char*) m_in_xsqlda;
	delete[] (char*) m_out_xsqlda;
}

void IscStatement::doPrepare(thread_db* tdbb, const string& sql)
{
	FB_API_HANDLE& h_conn = m_iscConnection.getAPIHandle();
	FB_API_HANDLE& h_tran = getIscTransaction()->getAPIHandle();

	FbLocalStatus status;

	// prepare and get output parameters
	if (!m_out_xsqlda)
	{
		m_out_xsqlda = (XSQLDA*) FB_NEW_POOL (getPool()) char [XSQLDA_LENGTH(1)];
		m_out_xsqlda->sqln = 1;
		m_out_xsqlda->version = 1;
	}

	const char* sWhereError = NULL;
	{
		EngineCallbackGuard guard(tdbb, *this, FB_FUNCTION);

		if (!m_handle)
		{
			fb_assert(!m_allocated);
			if (m_iscProvider.isc_dsql_allocate_statement(&status, &h_conn, &m_handle)) {
				sWhereError = "isc_dsql_allocate_statement";
			}
			m_allocated = (m_handle != 0);
		}

		if (!sWhereError) {
			if (m_iscProvider.isc_dsql_prepare(&status, &h_tran, &m_handle, sql.length(),
				sql.c_str(), m_connection.getSqlDialect(), m_out_xsqlda))
			{
				sWhereError = "isc_dsql_prepare";
			}
		}
	}
	if (sWhereError) {
		raise(&status, tdbb, sWhereError, &sql);
	}

	// adjust output parameters
	if (m_out_xsqlda->sqld > m_out_xsqlda->sqln)
	{
		const int n = m_out_xsqlda->sqld;
		delete[] (char*) m_out_xsqlda;

		m_out_xsqlda = (XSQLDA*) FB_NEW_POOL (getPool()) char [XSQLDA_LENGTH(n)];
		m_out_xsqlda->sqln = n;
		m_out_xsqlda->version = 1;

		EngineCallbackGuard guard(tdbb, *this, FB_FUNCTION);
		if (m_iscProvider.isc_dsql_describe(&status, &m_handle, 1, m_out_xsqlda))
		{
			sWhereError = "isc_dsql_describe";
		}
	}
	if (sWhereError) {
		raise(&status, tdbb, sWhereError, &sql);
	}

	for (int i = 0; i != m_out_xsqlda->sqld; ++i)
	{
		if (m_out_xsqlda->sqlvar[i].sqltype == SQL_TEXT)
			m_out_xsqlda->sqlvar[i].sqltype = SQL_VARYING;
	}

	parseSQLDA(m_out_xsqlda, m_out_buffer, m_outDescs);
	m_outputs = m_out_xsqlda ? m_out_xsqlda->sqld : 0;

	// get input parameters
	if (!m_in_xsqlda)
	{
		m_in_xsqlda = (XSQLDA*) FB_NEW_POOL (getPool()) char [XSQLDA_LENGTH(1)];
		m_in_xsqlda->sqln = 1;
		m_in_xsqlda->version = 1;
	}

	{
		EngineCallbackGuard guard(tdbb, *this, FB_FUNCTION);
		if (m_iscProvider.isc_dsql_describe_bind(&status, &m_handle, 1, m_in_xsqlda))
		{
			sWhereError = "isc_dsql_describe_bind";
		}
	}
	if (sWhereError) {
		raise(&status, tdbb, sWhereError, &sql);
	}

	// adjust input parameters
	if (m_in_xsqlda->sqld > m_in_xsqlda->sqln)
	{
		const int n = m_in_xsqlda->sqld;
		delete[] (char*) m_in_xsqlda;

		m_in_xsqlda = (XSQLDA*) FB_NEW_POOL (getPool()) char [XSQLDA_LENGTH(n)];
		m_in_xsqlda->sqln = n;
		m_in_xsqlda->version = 1;

		EngineCallbackGuard guard(tdbb, *this, FB_FUNCTION);
		if (m_iscProvider.isc_dsql_describe_bind(&status, &m_handle, 1, m_in_xsqlda))
		{
			sWhereError = "isc_dsql_describe_bind";
		}
	}
	if (sWhereError) {
		raise(&status, tdbb, sWhereError, &sql);
	}

	parseSQLDA(m_in_xsqlda, m_in_buffer, m_inDescs);
	m_inputs = m_in_xsqlda ? m_in_xsqlda->sqld : 0;

	// get statement type
	const char stmt_info[] = {isc_info_sql_stmt_type};
	char info_buff[16];
	{
		EngineCallbackGuard guard(tdbb, *this, FB_FUNCTION);
		if (m_iscProvider.isc_dsql_sql_info(&status, &m_handle, sizeof(stmt_info), stmt_info,
			sizeof(info_buff), info_buff))
		{
			sWhereError = "isc_dsql_sql_info";
		}
	}
	if (sWhereError) {
		raise(&status, tdbb, sWhereError, &sql);
	}

	if (info_buff[0] != stmt_info[0])
	{
		ERR_build_status(&status, Arg::Gds(isc_random) << "Unknown statement type");

		sWhereError = "isc_dsql_sql_info";
		raise(&status, tdbb, sWhereError, &sql);
	}

	{
		EngineCallbackGuard guard(tdbb, *this, FB_FUNCTION);
		const int len = m_iscProvider.isc_vax_integer(&info_buff[1], 2);
		const int stmt_type = m_iscProvider.isc_vax_integer(&info_buff[3], len);

		m_stmt_selectable = (stmt_type == isc_info_sql_stmt_select ||
			stmt_type == isc_info_sql_stmt_select_for_upd);

		if (stmt_type == isc_info_sql_stmt_start_trans ||
			stmt_type == isc_info_sql_stmt_commit ||
			stmt_type == isc_info_sql_stmt_rollback)
		{
			ERR_build_status(&status, Arg::Gds(isc_eds_expl_tran_ctrl));

			sWhereError = "isc_dsql_prepare";
			raise(&status, tdbb, sWhereError, &sql);
		}
	}
}

void IscStatement::doSetTimeout(thread_db* tdbb, unsigned int timeout)
{
	FbLocalStatus status;
	{
		EngineCallbackGuard guard(tdbb, *this, FB_FUNCTION);
		m_iscProvider.fb_dsql_set_timeout(&status, &m_handle, timeout);
	}
	if (status->getState() & IStatus::STATE_ERRORS)
	{
		// silently ignore error if timeouts is not supported by remote server 
		// or loaded client library
		if (status[0] == isc_arg_gds && (status[1] == isc_wish_list || status[1] == isc_unavailable))
			return;

		raise(&status, tdbb, "fb_dsql_set_timeout");
	}
}

void IscStatement::doExecute(thread_db* tdbb)
{
	FB_API_HANDLE& h_tran = getIscTransaction()->getAPIHandle();

	FbLocalStatus status;
	{
		EngineCallbackGuard guard(tdbb, *this, FB_FUNCTION);
		m_iscProvider.isc_dsql_execute2(&status, &h_tran, &m_handle, 1, m_in_xsqlda, m_out_xsqlda);
	}
	if (status->getState() & IStatus::STATE_ERRORS) {
		raise(&status, tdbb, "isc_dsql_execute2");
	}
}

void IscStatement::doOpen(thread_db* tdbb)
{
	FB_API_HANDLE& h_tran = getIscTransaction()->getAPIHandle();
	FbLocalStatus status;
	{
		EngineCallbackGuard guard(tdbb, *this, FB_FUNCTION);
		m_iscProvider.isc_dsql_execute(&status, &h_tran, &m_handle, 1, m_in_xsqlda);
	}
	if (status->getState() & IStatus::STATE_ERRORS) {
		raise(&status, tdbb, "isc_dsql_execute");
	}
}

bool IscStatement::doFetch(thread_db* tdbb)
{
	FbLocalStatus status;
	{
		EngineCallbackGuard guard(tdbb, *this, FB_FUNCTION);
		const ISC_STATUS res = m_iscProvider.isc_dsql_fetch(&status, &m_handle, 1, m_out_xsqlda);
		if (res == 100) {
			return false;
		}
	}
	if (status->getState() & IStatus::STATE_ERRORS) {
		raise(&status, tdbb, "isc_dsql_fetch");
	}
	return true;
}

void IscStatement::doClose(thread_db* tdbb, bool drop)
{
	fb_assert(m_handle);
	FbLocalStatus status;
	{
		EngineCallbackGuard guard(tdbb, *this, FB_FUNCTION);
		m_iscProvider.isc_dsql_free_statement(&status, &m_handle, drop ? DSQL_drop : DSQL_close);
		m_allocated = (m_handle != 0);
	}
	if (status->getState() & IStatus::STATE_ERRORS)
	{
		// we can do nothing else with this statement after this point
		m_allocated = m_handle = 0;
		raise(&status, tdbb, "isc_dsql_free_statement");
	}
}

void IscStatement::doSetInParams(thread_db* tdbb, unsigned int count, const MetaName* const* names,
	const NestConst<Jrd::ValueExprNode>* params)
{
	Statement::doSetInParams(tdbb, count, names, params);

	if (names)
	{
		XSQLVAR* xVar = m_in_xsqlda->sqlvar;
		for (unsigned int i = 0; i < count; i++, xVar++)
		{
			const int max_len = sizeof(xVar->sqlname);
			const int len = MIN(names[i]->length(), max_len - 1);
			xVar->sqlname_length = len;
			strncpy(xVar->sqlname, names[i]->c_str(), len);
			xVar->sqlname[max_len-1] = 0;
		}
	}
}

//  IscBlob

IscBlob::IscBlob(IscConnection& conn) :
	Blob(conn),
	m_iscProvider(*(IscProvider*) conn.getProvider()),
	m_iscConnection(conn),
	m_handle(0)
{
	memset(&m_blob_id, 0, sizeof(m_blob_id));
}

IscBlob::~IscBlob()
{
	fb_assert(!m_handle);
}

void IscBlob::open(thread_db* tdbb, Transaction& tran, const dsc& desc, const UCharBuffer* bpb)
{
	fb_assert(!m_handle);
	fb_assert(sizeof(m_blob_id) == desc.dsc_length);

	FB_API_HANDLE& h_db = m_iscConnection.getAPIHandle();
	FB_API_HANDLE& h_tran = ((IscTransaction&) tran).getAPIHandle();

	memcpy(&m_blob_id, desc.dsc_address, sizeof(m_blob_id));

	FbLocalStatus status;
	{
		EngineCallbackGuard guard(tdbb, m_iscConnection, FB_FUNCTION);

		ISC_USHORT bpb_len = bpb ? bpb->getCount() : 0;
		const ISC_UCHAR* bpb_buff = bpb ? bpb->begin() : NULL;

		m_iscProvider.isc_open_blob2(&status, &h_db, &h_tran, &m_handle, &m_blob_id,
			bpb_len, bpb_buff);
	}
	if (status->getState() & IStatus::STATE_ERRORS) {
		m_iscConnection.raise(&status, tdbb, "isc_open_blob2");
	}
	fb_assert(m_handle);
}

void IscBlob::create(thread_db* tdbb, Transaction& tran, dsc& desc, const UCharBuffer* bpb)
{
	fb_assert(!m_handle);
	fb_assert(sizeof(m_blob_id) == desc.dsc_length);

	FB_API_HANDLE& h_db = m_iscConnection.getAPIHandle();
	FB_API_HANDLE& h_tran = ((IscTransaction&) tran).getAPIHandle();

	FbLocalStatus status;
	{
		EngineCallbackGuard guard(tdbb, m_iscConnection, FB_FUNCTION);

		ISC_USHORT bpb_len = bpb ? bpb->getCount() : 0;
		const char* bpb_buff = bpb ? reinterpret_cast<const char*>(bpb->begin()) : NULL;

		m_iscProvider.isc_create_blob2(&status, &h_db, &h_tran, &m_handle, &m_blob_id,
			bpb_len, bpb_buff);
		memcpy(desc.dsc_address, &m_blob_id, sizeof(m_blob_id));
	}
	if (status->getState() & IStatus::STATE_ERRORS) {
		m_iscConnection.raise(&status, tdbb, "isc_create_blob2");
	}
	fb_assert(m_handle);
}

USHORT IscBlob::read(thread_db* tdbb, UCHAR* buff, USHORT len)
{
	fb_assert(m_handle);

	USHORT result = 0;
	FbLocalStatus status;
	{
		EngineCallbackGuard guard(tdbb, m_iscConnection, FB_FUNCTION);
		m_iscProvider.isc_get_segment(&status, &m_handle, &result, len, reinterpret_cast<SCHAR*>(buff));
	}
	switch (status->getErrors()[1])
	{
	case isc_segstr_eof:
		fb_assert(result == 0);
		break;
	case isc_segment:
	case 0:
		break;
	default:
		m_iscConnection.raise(&status, tdbb, "isc_get_segment");
	}

	return result;
}

void IscBlob::write(thread_db* tdbb, const UCHAR* buff, USHORT len)
{
	fb_assert(m_handle);

	FbLocalStatus status;
	{
		EngineCallbackGuard guard(tdbb, m_iscConnection, FB_FUNCTION);
		m_iscProvider.isc_put_segment(&status, &m_handle, len, reinterpret_cast<const SCHAR*>(buff));
	}
	if (status->getState() & IStatus::STATE_ERRORS) {
		m_iscConnection.raise(&status, tdbb, "isc_put_segment");
	}
}

void IscBlob::close(thread_db* tdbb)
{
	fb_assert(m_handle);
	FbLocalStatus status;
	{
		EngineCallbackGuard guard(tdbb, m_iscConnection, FB_FUNCTION);
		m_iscProvider.isc_close_blob(&status, &m_handle);
	}
	if (status->getState() & IStatus::STATE_ERRORS) {
		m_iscConnection.raise(&status, tdbb, "isc_close_blob");
	}
	fb_assert(!m_handle);
}


void IscBlob::cancel(thread_db* tdbb)
{
	if (!m_handle)
		return;

	FbLocalStatus status;
	{
		EngineCallbackGuard guard(tdbb, m_iscConnection, FB_FUNCTION);
		m_iscProvider.isc_cancel_blob(&status, &m_handle);
	}
	if (status->getState() & IStatus::STATE_ERRORS) {
		m_iscConnection.raise(&status, tdbb, "isc_close_blob");
	}
	fb_assert(!m_handle);
}


// IscProvider
// isc api

class IscStatus
{
public:
	explicit IscStatus(FbStatusVector* pStatus)
		: iStatus(pStatus)
	{
		fb_utils::init_status(aStatus);
	}

	~IscStatus()
	{
		Arg::StatusVector tmp(aStatus);
		tmp.copyTo(iStatus);
	}

	operator ISC_STATUS*()
	{
		return aStatus;
	}

private:
	FbStatusVector* iStatus;
	ISC_STATUS_ARRAY aStatus;
};


ISC_STATUS IscProvider::notImplemented(FbStatusVector* status) const
{
	Arg::Gds(isc_unavailable).copyTo(status);

	return status->getErrors()[1];
}

ISC_STATUS ISC_EXPORT IscProvider::isc_attach_database(FbStatusVector* user_status,
	short file_length, const char* file_name, isc_db_handle* public_handle,
	short dpb_length, const char* dpb)
{
	if (!m_api.isc_attach_database)
		return notImplemented(user_status);

	return (*m_api.isc_attach_database) (IscStatus(user_status), file_length, file_name,
			public_handle, dpb_length, dpb);
}

ISC_STATUS ISC_EXPORT IscProvider::isc_array_gen_sdl(FbStatusVector* user_status,
	const ISC_ARRAY_DESC*, short*, char*, short*)
{
	return notImplemented(user_status);
}

ISC_STATUS ISC_EXPORT IscProvider::isc_array_get_slice(FbStatusVector* user_status,
									  isc_db_handle *,
									  isc_tr_handle *,
									  ISC_QUAD *,
									  const ISC_ARRAY_DESC*,
									  void *,
									  ISC_LONG *)
{
	return notImplemented(user_status);
}

ISC_STATUS ISC_EXPORT IscProvider::isc_array_lookup_bounds(FbStatusVector* user_status,
										  isc_db_handle *,
										  isc_tr_handle *,
										  const char*,
										  const char*,
										  ISC_ARRAY_DESC *)
{
	return notImplemented(user_status);
}

ISC_STATUS ISC_EXPORT IscProvider::isc_array_lookup_desc(FbStatusVector* user_status,
										isc_db_handle *,
										isc_tr_handle *,
										const char*,
										const char*,
										ISC_ARRAY_DESC *)
{
	return notImplemented(user_status);
}

ISC_STATUS ISC_EXPORT IscProvider::isc_array_set_desc(FbStatusVector* user_status,
									 const char*,
									 const char*,
									 const short*,
									 const short*,
									 const short*,
									 ISC_ARRAY_DESC *)
{
	return notImplemented(user_status);
}

ISC_STATUS ISC_EXPORT IscProvider::isc_array_put_slice(FbStatusVector* user_status,
									  isc_db_handle *,
									  isc_tr_handle *,
									  ISC_QUAD *,
									  const ISC_ARRAY_DESC*,
									  void *,
									  ISC_LONG *)
{
	return notImplemented(user_status);
}

void ISC_EXPORT IscProvider::isc_blob_default_desc(ISC_BLOB_DESC *,
								  const unsigned char*,
								  const unsigned char*)
{
	return;
}

ISC_STATUS ISC_EXPORT IscProvider::isc_blob_gen_bpb(FbStatusVector* user_status,
								   const ISC_BLOB_DESC*,
								   const ISC_BLOB_DESC*,
								   unsigned short,
								   unsigned char *,
								   unsigned short *)
{
	return notImplemented(user_status);
}

ISC_STATUS ISC_EXPORT IscProvider::isc_blob_info(FbStatusVector* user_status,
								isc_blob_handle* blob_handle,
								short item_length,
								const char* items,
								short buffer_length,
								char* buffer)
{
	if (!m_api.isc_blob_info)
		return notImplemented(user_status);

	return (*m_api.isc_blob_info) (IscStatus(user_status), blob_handle,
			item_length, items, buffer_length, buffer);
}

ISC_STATUS ISC_EXPORT IscProvider::isc_blob_lookup_desc(FbStatusVector* user_status,
									   isc_db_handle *,
									   isc_tr_handle *,
									   const unsigned char*,
									   const unsigned char*,
									   ISC_BLOB_DESC *,
									   unsigned char *)
{
	return notImplemented(user_status);
}

ISC_STATUS ISC_EXPORT IscProvider::isc_blob_set_desc(FbStatusVector* user_status,
									const unsigned char*,
									const unsigned char*,
									short,
									short,
									short,
									ISC_BLOB_DESC *)
{
	return notImplemented(user_status);
}

ISC_STATUS ISC_EXPORT IscProvider::isc_cancel_blob(FbStatusVector* user_status,
								  isc_blob_handle* blob_handle)
{
	if (!m_api.isc_cancel_blob)
		return notImplemented(user_status);

	return (*m_api.isc_cancel_blob) (IscStatus(user_status), blob_handle);
}

ISC_STATUS ISC_EXPORT IscProvider::isc_cancel_events(FbStatusVector* user_status,
									isc_db_handle *,
									ISC_LONG *)
{
	return notImplemented(user_status);
}

ISC_STATUS ISC_EXPORT IscProvider::isc_close_blob(FbStatusVector* user_status,
								 isc_blob_handle* blob_handle)
{
	if (!m_api.isc_close_blob)
		return notImplemented(user_status);

	return (*m_api.isc_close_blob) (IscStatus(user_status), blob_handle);
}

ISC_STATUS ISC_EXPORT IscProvider::isc_commit_retaining(FbStatusVector* user_status,
	isc_tr_handle* tra_handle)
{
	if (!m_api.isc_commit_retaining)
		return notImplemented(user_status);

	return (*m_api.isc_commit_retaining) (IscStatus(user_status), tra_handle);
}

ISC_STATUS ISC_EXPORT IscProvider::isc_commit_transaction(FbStatusVector* user_status,
	isc_tr_handle* tra_handle)
{
	if (!m_api.isc_commit_transaction)
		return notImplemented(user_status);

	return (*m_api.isc_commit_transaction) (IscStatus(user_status), tra_handle);
}

ISC_STATUS ISC_EXPORT IscProvider::isc_create_blob(FbStatusVector* user_status,
								  isc_db_handle* db_handle,
								  isc_tr_handle* tr_handle,
								  isc_blob_handle* blob_handle,
								  ISC_QUAD* blob_id)
{
	if (!m_api.isc_create_blob)
		return notImplemented(user_status);

	return (*m_api.isc_create_blob) (IscStatus(user_status), db_handle, tr_handle,
			blob_handle, blob_id);
}

ISC_STATUS ISC_EXPORT IscProvider::isc_create_blob2(FbStatusVector* user_status,
								  isc_db_handle* db_handle,
								  isc_tr_handle* tr_handle,
								  isc_blob_handle* blob_handle,
								  ISC_QUAD* blob_id,
								  short bpb_length,
								  const char* bpb)
{
	if (!m_api.isc_create_blob2)
		return notImplemented(user_status);

	return (*m_api.isc_create_blob2) (IscStatus(user_status), db_handle, tr_handle,
			blob_handle, blob_id, bpb_length, bpb);
}

ISC_STATUS ISC_EXPORT IscProvider::isc_create_database(FbStatusVector* user_status,
									  short,
									  const char*,
									  isc_db_handle *,
									  short,
									  const char*,
									  short)
{
	return notImplemented(user_status);
}

ISC_STATUS ISC_EXPORT IscProvider::isc_database_info(FbStatusVector* user_status,
									isc_db_handle* db_handle,
									short info_len,
									const char* info,
									short res_len,
									char* res)
{
	if (!m_api.isc_database_info)
		return notImplemented(user_status);

	return (*m_api.isc_database_info) (IscStatus(user_status), db_handle,
			info_len, info, res_len, res);
}

void ISC_EXPORT IscProvider::isc_decode_date(const ISC_QUAD*,
							void *)
{
	return;
}

void ISC_EXPORT IscProvider::isc_decode_sql_date(const ISC_DATE*,
								void *)
{
	return;
}

void ISC_EXPORT IscProvider::isc_decode_sql_time(const ISC_TIME*,
								void *)
{
	return;
}

void ISC_EXPORT IscProvider::isc_decode_timestamp(const ISC_TIMESTAMP*,
								 void *)
{
	return;
}

ISC_STATUS ISC_EXPORT IscProvider::isc_detach_database(FbStatusVector* user_status,
									  isc_db_handle* public_handle)
{
	if (!m_api.isc_detach_database)
		return notImplemented(user_status);

	return (*m_api.isc_detach_database) (IscStatus(user_status), public_handle);
}

ISC_STATUS ISC_EXPORT IscProvider::isc_drop_database(FbStatusVector* user_status,
									isc_db_handle *)
{
	return notImplemented(user_status);
}

ISC_STATUS ISC_EXPORT IscProvider::isc_dsql_allocate_statement(FbStatusVector* user_status,
	isc_db_handle* db_handle, isc_stmt_handle* stmt_handle)
{
	if (!m_api.isc_dsql_allocate_statement)
		return notImplemented(user_status);

	return (*m_api.isc_dsql_allocate_statement) (IscStatus(user_status), db_handle, stmt_handle);
}

ISC_STATUS ISC_EXPORT IscProvider::isc_dsql_alloc_statement2(FbStatusVector* user_status,
	isc_db_handle* db_handle, isc_stmt_handle* stmt_handle)
{
	if (!m_api.isc_dsql_alloc_statement2)
		return notImplemented(user_status);

	return (*m_api.isc_dsql_alloc_statement2) (IscStatus(user_status), db_handle, stmt_handle);
}

ISC_STATUS ISC_EXPORT IscProvider::isc_dsql_describe(FbStatusVector* user_status,
	isc_stmt_handle* stmt_handle, unsigned short dialect, XSQLDA* sqlda)
{
	if (!m_api.isc_dsql_describe)
		return notImplemented(user_status);

	return (*m_api.isc_dsql_describe) (IscStatus(user_status), stmt_handle, dialect, sqlda);
}

ISC_STATUS ISC_EXPORT IscProvider::isc_dsql_describe_bind(FbStatusVector* user_status,
	isc_stmt_handle* stmt_handle, unsigned short dialect, XSQLDA* sqlda)
{
	if (!m_api.isc_dsql_describe_bind)
		return notImplemented(user_status);

	return (*m_api.isc_dsql_describe_bind) (IscStatus(user_status), stmt_handle, dialect, sqlda);
}

ISC_STATUS ISC_EXPORT IscProvider::isc_dsql_exec_immed2(FbStatusVector* user_status,
									   isc_db_handle *,
									   isc_tr_handle *,
									   unsigned short,
									   const char*,
									   unsigned short,
									   const XSQLDA *,
									   const XSQLDA *)
{
	return notImplemented(user_status);
}

ISC_STATUS ISC_EXPORT IscProvider::isc_dsql_execute(FbStatusVector* user_status,
	isc_tr_handle* tra_handle, isc_stmt_handle* stmt_handle, unsigned short dialect,
	const XSQLDA* sqlda)
{
	if (!m_api.isc_dsql_execute)
		return notImplemented(user_status);

	return (*m_api.isc_dsql_execute) (IscStatus(user_status), tra_handle, stmt_handle, dialect, sqlda);
}

ISC_STATUS ISC_EXPORT IscProvider::isc_dsql_execute2(FbStatusVector* user_status,
	isc_tr_handle* tra_handle, isc_stmt_handle* stmt_handle, unsigned short dialect,
	const XSQLDA* in_sqlda, const XSQLDA* out_sqlda)
{
	if (!m_api.isc_dsql_execute2)
		return notImplemented(user_status);

	return (*m_api.isc_dsql_execute2) (IscStatus(user_status), tra_handle, stmt_handle, dialect,
			in_sqlda, out_sqlda);
}

ISC_STATUS ISC_EXPORT IscProvider::isc_dsql_execute_immediate(FbStatusVector* user_status,
											 isc_db_handle *,
											 isc_tr_handle *,
											 unsigned short,
											 const char*,
											 unsigned short,
											 const XSQLDA *)
{
	return notImplemented(user_status);
}

ISC_STATUS ISC_EXPORT IscProvider::isc_dsql_fetch(FbStatusVector* user_status,
	isc_stmt_handle* stmt_handle, unsigned short da_version, const XSQLDA* sqlda)
{
	if (!m_api.isc_dsql_fetch)
		return notImplemented(user_status);

	return (*m_api.isc_dsql_fetch) (IscStatus(user_status), stmt_handle, da_version, sqlda);
}

ISC_STATUS ISC_EXPORT IscProvider::isc_dsql_finish(isc_db_handle *)
{
	return isc_unavailable;
}

ISC_STATUS ISC_EXPORT IscProvider::isc_dsql_free_statement(FbStatusVector* user_status,
	isc_stmt_handle* stmt_handle, unsigned short option)
{
	if (!m_api.isc_dsql_free_statement)
		return notImplemented(user_status);

	return (*m_api.isc_dsql_free_statement) (IscStatus(user_status), stmt_handle, option);
}

ISC_STATUS ISC_EXPORT IscProvider::isc_dsql_insert(FbStatusVector* user_status,
								  isc_stmt_handle *,
								  unsigned short,
								  XSQLDA *)
{
	return notImplemented(user_status);
}

ISC_STATUS ISC_EXPORT IscProvider::isc_dsql_prepare(FbStatusVector* user_status,
	isc_tr_handle* tra_handle, isc_stmt_handle* stmt_handle, unsigned short length,
	const char* str, unsigned short dialect, XSQLDA* sqlda)
{
	if (!m_api.isc_dsql_prepare)
		return notImplemented(user_status);

	return (*m_api.isc_dsql_prepare) (IscStatus(user_status), tra_handle, stmt_handle,
				length, str, dialect, sqlda);
}

ISC_STATUS ISC_EXPORT IscProvider::isc_dsql_set_cursor_name(FbStatusVector* user_status,
										   isc_stmt_handle *,
										   const char*,
										   unsigned short)
{
	return notImplemented(user_status);
}

ISC_STATUS ISC_EXPORT IscProvider::isc_dsql_sql_info(FbStatusVector* user_status,
	isc_stmt_handle* stmt_handle, short items_len, const char* items,
	short buffer_len, char* buffer)
{
	if (!m_api.isc_dsql_sql_info)
		return notImplemented(user_status);

	return (*m_api.isc_dsql_sql_info) (IscStatus(user_status), stmt_handle, items_len, items,
				buffer_len, buffer);
}

void ISC_EXPORT IscProvider::isc_encode_date(const void*,
							ISC_QUAD *)
{
	return;
}

void ISC_EXPORT IscProvider::isc_encode_sql_date(const void*,
								ISC_DATE *)
{
	return;
}

void ISC_EXPORT IscProvider::isc_encode_sql_time(const void*,
								ISC_TIME *)
{
	return;
}

void ISC_EXPORT IscProvider::isc_encode_timestamp(const void*,
								 ISC_TIMESTAMP *)
{
	return;
}

ISC_LONG ISC_EXPORT_VARARG IscProvider::isc_event_block(char * *,
									   char * *,
									   unsigned short, ...)
{
	return 0;
}

void ISC_EXPORT IscProvider::isc_event_counts(ISC_ULONG *,
							 short,
							 char *,
							 const char*)
{
	return;
}

// 17 May 2001 - IscProvider::isc_expand_dpb is DEPRECATED
void ISC_EXPORT_VARARG IscProvider::isc_expand_dpb(char * *,
								  short *, ...)
{
	return;
}

int ISC_EXPORT IscProvider::isc_modify_dpb(char * *,
						  short *,
						  unsigned short,
						  const char*,
						  short)
{
	return 0;
}

ISC_LONG ISC_EXPORT IscProvider::isc_free(char *)
{
	return 0;
}

ISC_STATUS ISC_EXPORT IscProvider::isc_get_segment(FbStatusVector* user_status,
								  isc_blob_handle* blob_handle,
								  unsigned short* length,
								  unsigned short buffer_length,
								  char* buffer)
{
	if (!m_api.isc_get_segment)
		return notImplemented(user_status);

	return (*m_api.isc_get_segment) (IscStatus(user_status), blob_handle, length,
			buffer_length, buffer);
}

ISC_STATUS ISC_EXPORT IscProvider::isc_get_slice(FbStatusVector* user_status,
								isc_db_handle *,
								isc_tr_handle *,
								ISC_QUAD *,
								short,
								const char*,
								short,
								const ISC_LONG*,
								ISC_LONG,
								void *,
								ISC_LONG *)
{
	return notImplemented(user_status);
}

ISC_STATUS ISC_EXPORT IscProvider::isc_interprete(char *,
								 const FbStatusVector * *)
{
	return isc_unavailable;
}

ISC_STATUS ISC_EXPORT IscProvider::isc_open_blob(FbStatusVector* user_status,
								isc_db_handle* db_handle,
								isc_tr_handle* tr_handle,
								isc_blob_handle* blob_handle,
								ISC_QUAD* blob_id)
{
	if (!m_api.isc_open_blob)
		return notImplemented(user_status);

	return (*m_api.isc_open_blob) (IscStatus(user_status), db_handle, tr_handle,
			blob_handle, blob_id);
}

ISC_STATUS ISC_EXPORT IscProvider::isc_open_blob2(FbStatusVector* user_status,
								isc_db_handle* db_handle,
								isc_tr_handle* tr_handle,
								isc_blob_handle* blob_handle,
								ISC_QUAD* blob_id,
								ISC_USHORT bpb_length,
								const ISC_UCHAR* bpb)
{
	if (!m_api.isc_open_blob2)
		return notImplemented(user_status);

	return (*m_api.isc_open_blob2) (IscStatus(user_status), db_handle, tr_handle,
			blob_handle, blob_id, bpb_length, bpb);
}

ISC_STATUS ISC_EXPORT IscProvider::isc_prepare_transaction2(FbStatusVector* user_status,
										   isc_tr_handle *,
										   ISC_USHORT,
										   const ISC_UCHAR*)
{
	return notImplemented(user_status);
}

void ISC_EXPORT IscProvider::isc_print_sqlerror(ISC_SHORT,
							   const FbStatusVector*)
{
	return;
}

ISC_STATUS ISC_EXPORT IscProvider::isc_print_status(const FbStatusVector*)
{
	return isc_unavailable;
}

ISC_STATUS ISC_EXPORT IscProvider::isc_put_segment(FbStatusVector* user_status,
								  isc_blob_handle* blob_handle,
								  unsigned short buffer_length,
								  const char* buffer)
{
	if (!m_api.isc_put_segment)
		return notImplemented(user_status);

	return (*m_api.isc_put_segment) (IscStatus(user_status), blob_handle,
			buffer_length, buffer);
}

ISC_STATUS ISC_EXPORT IscProvider::isc_put_slice(FbStatusVector* user_status,
								isc_db_handle *,
								isc_tr_handle *,
								ISC_QUAD *,
								short,
								const char*,
								short,
								const ISC_LONG*,
								ISC_LONG,
								void *)
{
	return notImplemented(user_status);
}

ISC_STATUS ISC_EXPORT IscProvider::isc_que_events(FbStatusVector* user_status,
								 isc_db_handle *,
								 ISC_LONG *,
								 ISC_USHORT,
								 const ISC_UCHAR*,
								 isc_callback,
								 void *)
{
	return notImplemented(user_status);
}

ISC_STATUS ISC_EXPORT IscProvider::isc_rollback_retaining(FbStatusVector* user_status,
	isc_tr_handle* tra_handle)
{
	if (!m_api.isc_rollback_retaining)
		return notImplemented(user_status);

	return (*m_api.isc_rollback_retaining) (IscStatus(user_status), tra_handle);
}

ISC_STATUS ISC_EXPORT IscProvider::isc_rollback_transaction(FbStatusVector* user_status,
	isc_tr_handle* tra_handle)
{
	if (!m_api.isc_rollback_transaction)
		return notImplemented(user_status);

	return (*m_api.isc_rollback_transaction) (IscStatus(user_status), tra_handle);
}

ISC_STATUS ISC_EXPORT IscProvider::isc_start_multiple(FbStatusVector* user_status,
	isc_tr_handle* tra_handle, short count, void* vec)
{
	if (!m_api.isc_start_multiple)
		return notImplemented(user_status);

	return (*m_api.isc_start_multiple) (IscStatus(user_status), tra_handle, count, vec);
}


struct why_teb
{
	FB_API_HANDLE* teb_database;
	int teb_tpb_length;
	const UCHAR* teb_tpb;
};

ISC_STATUS ISC_EXPORT_VARARG IscProvider::isc_start_transaction(FbStatusVector* user_status,
											   isc_tr_handle* tra_handle,
											   short count, ...)
{
	if (!m_api.isc_start_multiple)				// !!!
		return notImplemented(user_status);

	Firebird::HalfStaticArray<why_teb, 16> tebs;
	why_teb* teb = tebs.getBuffer(count);

	const why_teb* const end = teb + count;
	va_list ptr;
	va_start(ptr, count);

	for (why_teb* teb_iter = teb; teb_iter < end; teb_iter++)
	{
		teb_iter->teb_database = va_arg(ptr, FB_API_HANDLE*);
		teb_iter->teb_tpb_length = va_arg(ptr, int);
		teb_iter->teb_tpb = va_arg(ptr, UCHAR *);
	}
	va_end(ptr);

	return (*m_api.isc_start_multiple) (IscStatus(user_status), tra_handle, count, teb);
}

ISC_STATUS ISC_EXPORT_VARARG IscProvider::isc_reconnect_transaction(FbStatusVector* user_status,
                                               isc_db_handle *,
                                               isc_tr_handle *,
                                               short,
                                               const char*)
{
	return notImplemented(user_status);
}

ISC_LONG ISC_EXPORT IscProvider::isc_sqlcode(const FbStatusVector* user_status)
{
	return isc_unavailable;
}

void ISC_EXPORT IscProvider::isc_sql_interprete(short,
							   char *,
							   short)
{
	return;
}

ISC_STATUS ISC_EXPORT IscProvider::isc_transaction_info(FbStatusVector* user_status,
									   isc_tr_handle *,
									   short,
									   const char*,
									   short,
									   char *)
{
	return notImplemented(user_status);
}

ISC_STATUS ISC_EXPORT IscProvider::isc_transact_request(FbStatusVector* user_status,
									   isc_db_handle *,
									   isc_tr_handle *,
									   unsigned short,
									   char *,
									   unsigned short,
									   char *,
									   unsigned short,
									   char *)
{
	return notImplemented(user_status);
}

ISC_LONG ISC_EXPORT IscProvider::isc_vax_integer(const char* p, short len)
{
	return ::isc_vax_integer(p, len);
}

ISC_INT64 ISC_EXPORT IscProvider::isc_portable_integer(const unsigned char* p, short len)
{
	return ::isc_portable_integer(p, len);
}

ISC_STATUS ISC_EXPORT IscProvider::isc_seek_blob(FbStatusVector* user_status,
								isc_blob_handle *,
								short,
								ISC_LONG,
								ISC_LONG *)
{
	return notImplemented(user_status);
}

ISC_STATUS ISC_EXPORT IscProvider::isc_service_attach(FbStatusVector* user_status,
									 unsigned short,
									 const char*,
									 isc_svc_handle *,
									 unsigned short,
									 const char*)
{
	return notImplemented(user_status);
}

ISC_STATUS ISC_EXPORT IscProvider::isc_service_detach(FbStatusVector* user_status,
									 isc_svc_handle *)
{
	return notImplemented(user_status);
}

ISC_STATUS ISC_EXPORT IscProvider::isc_service_query(FbStatusVector* user_status,
									isc_svc_handle *,
									isc_resv_handle *,
									unsigned short,
									const char*,
									unsigned short,
									const char*,
									unsigned short,
									char *)
{
	return notImplemented(user_status);
}

ISC_STATUS ISC_EXPORT IscProvider::isc_service_start(FbStatusVector* user_status,
									isc_svc_handle *,
									isc_resv_handle *,
									unsigned short,
									const char*)
{
	return notImplemented(user_status);
}

ISC_STATUS ISC_EXPORT IscProvider::fb_cancel_operation(FbStatusVector* user_status,
										isc_db_handle* db_handle,
										USHORT option)
{
	if (m_api.fb_cancel_operation)
		return m_api.fb_cancel_operation(IscStatus(user_status), db_handle, option);

	return notImplemented(user_status);
}

<<<<<<< HEAD
ISC_STATUS ISC_EXPORT IscProvider::fb_dsql_set_timeout(Jrd::FbStatusVector* user_status,
	isc_stmt_handle* stmt_handle,
	ULONG timeout)
{
	if (m_api.fb_dsql_set_timeout)
		return m_api.fb_dsql_set_timeout(IscStatus(user_status), stmt_handle, timeout);
=======
ISC_STATUS ISC_EXPORT IscProvider::fb_database_crypt_callback(FbStatusVector* user_status,
										void* cb)
{
	if (m_api.fb_database_crypt_callback)
		return m_api.fb_database_crypt_callback(IscStatus(user_status), cb);
>>>>>>> 29942f8d

	return notImplemented(user_status);
}

void IscProvider::loadAPI()
{
	FbLocalStatus status;
	notImplemented(&status);
	status_exception::raise(&status);
}


// FBProvider

#define PROTO(X) (prototype_##X*) &X

static FirebirdApiPointers isc_callbacks =
{
	PROTO(isc_attach_database),
	PROTO(isc_array_gen_sdl),
	PROTO(isc_array_get_slice),
	PROTO(isc_array_lookup_bounds),
	PROTO(isc_array_lookup_desc),
	PROTO(isc_array_set_desc),
	PROTO(isc_array_put_slice),
	PROTO(isc_blob_default_desc),
	PROTO(isc_blob_gen_bpb),
	PROTO(isc_blob_info),
	PROTO(isc_blob_lookup_desc),
	PROTO(isc_blob_set_desc),
	PROTO(isc_cancel_blob),
	PROTO(isc_cancel_events),
	PROTO(isc_close_blob),
	PROTO(isc_commit_retaining),
	PROTO(isc_commit_transaction),
	PROTO(isc_create_blob),
	PROTO(isc_create_blob2),
	PROTO(isc_create_database),
	PROTO(isc_database_info),
	PROTO(isc_decode_date),
	PROTO(isc_decode_sql_date),
	PROTO(isc_decode_sql_time),
	PROTO(isc_decode_timestamp),
	PROTO(isc_detach_database),
	PROTO(isc_drop_database),
	PROTO(isc_dsql_allocate_statement),
	PROTO(isc_dsql_alloc_statement2),
	PROTO(isc_dsql_describe),
	PROTO(isc_dsql_describe_bind),
	PROTO(isc_dsql_exec_immed2),
	PROTO(isc_dsql_execute),
	PROTO(isc_dsql_execute2),
	PROTO(isc_dsql_execute_immediate),
	PROTO(isc_dsql_fetch),
	PROTO(isc_dsql_finish),
	PROTO(isc_dsql_free_statement),
	PROTO(isc_dsql_insert),
	PROTO(isc_dsql_prepare),
	PROTO(isc_dsql_set_cursor_name),
	PROTO(isc_dsql_sql_info),
	PROTO(isc_encode_date),
	PROTO(isc_encode_sql_date),
	PROTO(isc_encode_sql_time),
	PROTO(isc_encode_timestamp),
	PROTO(isc_event_block),
	PROTO(isc_event_counts),
	PROTO(isc_expand_dpb),
	PROTO(isc_modify_dpb),
	PROTO(isc_free),
	PROTO(isc_get_segment),
	PROTO(isc_get_slice),
	PROTO(isc_interprete),
	PROTO(isc_open_blob),
	PROTO(isc_open_blob2),
	PROTO(isc_prepare_transaction2),
	PROTO(isc_print_sqlerror),
	PROTO(isc_print_status),
	PROTO(isc_put_segment),
	PROTO(isc_put_slice),
	PROTO(isc_que_events),
	PROTO(isc_rollback_retaining),
	PROTO(isc_rollback_transaction),
	PROTO(isc_start_multiple),
	PROTO(isc_start_transaction),
	PROTO(isc_reconnect_transaction),
	PROTO(isc_sqlcode),
	PROTO(isc_sql_interprete),
	PROTO(isc_transaction_info),
	PROTO(isc_transact_request),
	PROTO(isc_vax_integer),
	PROTO(isc_seek_blob),
	PROTO(isc_service_attach),
	PROTO(isc_service_detach),
	PROTO(isc_service_query),
	PROTO(isc_service_start),
	PROTO(fb_cancel_operation),
<<<<<<< HEAD
	PROTO(fb_dsql_set_timeout)
=======
	PROTO(fb_database_crypt_callback)
>>>>>>> 29942f8d
};


void FBProvider::loadAPI()
{
	m_api = isc_callbacks;
	m_api_loaded = true;
}


static bool isConnectionBrokenError(FbStatusVector* status)
{
	switch (status->getErrors()[1])
	{
	case isc_att_shutdown:
	case isc_network_error:
	case isc_net_read_err:
	case isc_net_write_err:
		return true;
	}
	return false;
}


static void parseSQLDA(XSQLDA* xsqlda, UCharBuffer& buff, Firebird::Array<dsc> &descs)
{
	FB_SIZE_T offset = 0;
	XSQLVAR* xVar = xsqlda->sqlvar;

    for (int i = 0; i < xsqlda->sqld; xVar++, i++)
	{
		const UCHAR dtype = sqlTypeToDscType(xVar->sqltype & ~1);
		xVar->sqltype |= 1;

		if (type_alignments[dtype])
			offset = FB_ALIGN(offset, type_alignments[dtype]);

        offset += xVar->sqllen;
        const int type = xVar->sqltype & (~1);
		if (type == SQL_VARYING) {
            offset += sizeof(SSHORT);
		}

		// null indicator
		offset = FB_ALIGN(offset, type_alignments[dtype_short]);
		offset += sizeof(SSHORT);
    }

	descs.resize(xsqlda->sqld * 2);
	UCHAR* p = buff.getBuffer(offset);

	offset = 0;
	xVar = xsqlda->sqlvar;

    for (int i = 0; i < xsqlda->sqld; xVar++, i++)
	{
		const UCHAR dtype = sqlTypeToDscType(xVar->sqltype & ~1);
		if (type_alignments[dtype])
			offset = FB_ALIGN(offset, type_alignments[dtype]);

		xVar->sqldata = (ISC_SCHAR*) (p + offset);

		// build the src descriptor
		dsc& src = descs[i * 2];
		src.dsc_dtype = dtype;
		src.dsc_length = xVar->sqllen;
		src.dsc_scale = xVar->sqlscale;
		src.dsc_sub_type = xVar->sqlsubtype;
		src.dsc_address = (UCHAR*) xVar->sqldata;

		offset += xVar->sqllen;
        const int type = xVar->sqltype & (~1);
		if (type == SQL_VARYING)
		{
            offset += sizeof(SSHORT);
			src.dsc_length += sizeof(SSHORT);
		}
		else if (type == SQL_NULL) {
			src.dsc_flags |= DSC_null;
		}

		// null indicator
		offset = FB_ALIGN(offset, type_alignments[dtype_short]);
		xVar->sqlind = (SSHORT*) (p + offset);

		dsc& null = descs[i * 2 + 1];
		null.makeShort(0, xVar->sqlind);

		offset += sizeof(SSHORT);
	}
}


static UCHAR sqlTypeToDscType(SSHORT sqlType)
{
	switch (sqlType)
	{
	case SQL_VARYING:
		return dtype_varying;
	case SQL_TEXT:
		return dtype_text;
	case SQL_NULL:
		return dtype_text;
	case SQL_DOUBLE:
		return dtype_double;
	case SQL_FLOAT:
		return dtype_real;
	case SQL_D_FLOAT:
		return dtype_d_float;
	case SQL_TYPE_DATE:
		return dtype_sql_date;
	case SQL_TYPE_TIME:
		return dtype_sql_time;
	case SQL_TIMESTAMP:
		return dtype_timestamp;
	case SQL_BLOB:
		return dtype_blob;
	case SQL_ARRAY:
		return dtype_array;
	case SQL_LONG:
		return dtype_long;
	case SQL_SHORT:
		return dtype_short;
	case SQL_INT64:
		return dtype_int64;
	case SQL_QUAD:
		return dtype_quad;
	case SQL_BOOLEAN:
		return dtype_boolean;
	default:
		return dtype_unknown;
	}
}



} // namespace EDS<|MERGE_RESOLUTION|>--- conflicted
+++ resolved
@@ -1512,20 +1512,21 @@
 	return notImplemented(user_status);
 }
 
-<<<<<<< HEAD
+ISC_STATUS ISC_EXPORT IscProvider::fb_database_crypt_callback(FbStatusVector* user_status,
+										void* cb)
+{
+	if (m_api.fb_database_crypt_callback)
+		return m_api.fb_database_crypt_callback(IscStatus(user_status), cb);
+
+	return notImplemented(user_status);
+}
+
 ISC_STATUS ISC_EXPORT IscProvider::fb_dsql_set_timeout(Jrd::FbStatusVector* user_status,
 	isc_stmt_handle* stmt_handle,
 	ULONG timeout)
 {
 	if (m_api.fb_dsql_set_timeout)
 		return m_api.fb_dsql_set_timeout(IscStatus(user_status), stmt_handle, timeout);
-=======
-ISC_STATUS ISC_EXPORT IscProvider::fb_database_crypt_callback(FbStatusVector* user_status,
-										void* cb)
-{
-	if (m_api.fb_database_crypt_callback)
-		return m_api.fb_database_crypt_callback(IscStatus(user_status), cb);
->>>>>>> 29942f8d
 
 	return notImplemented(user_status);
 }
@@ -1622,11 +1623,8 @@
 	PROTO(isc_service_query),
 	PROTO(isc_service_start),
 	PROTO(fb_cancel_operation),
-<<<<<<< HEAD
+	PROTO(fb_database_crypt_callback),
 	PROTO(fb_dsql_set_timeout)
-=======
-	PROTO(fb_database_crypt_callback)
->>>>>>> 29942f8d
 };
 
 
