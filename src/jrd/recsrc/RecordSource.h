--- conflicted
+++ resolved
@@ -684,35 +684,17 @@
 		BaseAggWinStream(thread_db* tdbb, CompilerScratch* csb, StreamType stream,
 			const NestValueArray* group, MapNode* groupMap, bool oneRowWhenEmpty, NextType* next);
 
-<<<<<<< HEAD
-		void open(thread_db* tdbb) const override;
-		void close(thread_db* tdbb) const override;
-
-		bool getRecord(thread_db* tdbb) const override;
-		bool refetchRecord(thread_db* tdbb) const override;
-		bool lockRecord(thread_db* tdbb) const override;
-
-		void print(thread_db* tdbb, Firebird::string& plan,
-				   bool detailed, unsigned level) const override;
-
-		void markRecursive() override;
-		void invalidateRecords(jrd_req* request) const override;
-
-		void findUsedStreams(StreamList& streams, bool expandAll = false) const override;
-		void nullRecords(thread_db* tdbb) const override;
-=======
-	public:
-		void open(thread_db* tdbb) const;
-		void close(thread_db* tdbb) const;
-
-		bool refetchRecord(thread_db* tdbb) const;
-		bool lockRecord(thread_db* tdbb) const;
-
-		void markRecursive();
-		void invalidateRecords(jrd_req* request) const;
-
-		void findUsedStreams(StreamList& streams, bool expandAll = false) const;
->>>>>>> 2ed83fbf
+	public:
+		void open(thread_db* tdbb) const override;
+		void close(thread_db* tdbb) const override;
+
+		bool refetchRecord(thread_db* tdbb) const override;
+		bool lockRecord(thread_db* tdbb) const override;
+
+		void markRecursive() override;
+		void invalidateRecords(jrd_req* request) const override;
+
+		void findUsedStreams(StreamList& streams, bool expandAll = false) const override;
 
 	protected:
 		Impure* getImpure(jrd_req* request) const
@@ -883,17 +865,11 @@
 		bool refetchRecord(thread_db* tdbb) const override;
 		bool lockRecord(thread_db* tdbb) const override;
 
-<<<<<<< HEAD
-		void print(thread_db* tdbb, Firebird::string& plan,
-				   bool detailed, unsigned level) const override;
-
-		void markRecursive() override;
-		void invalidateRecords(jrd_req* request) const override;
-=======
-		void print(thread_db* tdbb, Firebird::string& plan, bool detailed, unsigned level) const;
-		void markRecursive();
-		void invalidateRecords(jrd_req* request) const;
->>>>>>> 2ed83fbf
+		void print(thread_db* tdbb, Firebird::string& plan,
+			bool detailed, unsigned level) const override;
+
+		void markRecursive() override;
+		void invalidateRecords(jrd_req* request) const override;
 
 		void findUsedStreams(StreamList& streams, bool expandAll = false) const override;
 		void nullRecords(thread_db* tdbb) const override;
