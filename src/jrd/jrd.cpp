/*
 *	PROGRAM:	JRD Access Method
 *	MODULE:		jrd.cpp
 *	DESCRIPTION:	User visible entrypoints
 *
 * The contents of this file are subject to the Interbase Public
 * License Version 1.0 (the "License"); you may not use this file
 * except in compliance with the License. You may obtain a copy
 * of the License at http://www.Inprise.com/IPL.html
 *
 * Software distributed under the License is distributed on an
 * "AS IS" basis, WITHOUT WARRANTY OF ANY KIND, either express
 * or implied. See the License for the specific language governing
 * rights and limitations under the License.
 *
 * The Original Code was created by Inprise Corporation
 * and its predecessors. Portions created by Inprise Corporation are
 * Copyright (C) Inprise Corporation.
 *
 * All Rights Reserved.
 * Contributor(s): ______________________________________.
 *
 * 2001.07.06 Sean Leyne - Code Cleanup, removed "#ifdef READONLY_DATABASE"
 *                         conditionals, as the engine now fully supports
 *                         readonly databases.
 * 2001.07.09 Sean Leyne - Restore default setting to Force Write = "On", for
 *                         Windows NT platform, for new database files. This was changed
 *                         with IB 6.0 to OFF and has introduced many reported database
 *                         corruptions.
 *
 * 2002.10.29 Sean Leyne - Removed obsolete "Netware" port
 * Claudio Valderrama C.
 * Adriano dos Santos Fernandes
 *
 */

#include "firebird.h"
#include <stdio.h>
#include <string.h>
#include <stdlib.h>
#include "../common/ThreadStart.h"
#include <stdarg.h>
#ifdef HAVE_UNISTD_H
#include <unistd.h>
#endif
#ifdef HAVE_PWD_H
#include <pwd.h>
#endif
#include <errno.h>

#include "../jrd/EngineInterface.h"
#include "../jrd/jrd.h"
#include "../jrd/irq.h"
#include "../jrd/drq.h"
#include "../jrd/req.h"
#include "../jrd/tra.h"
#include "../jrd/blb.h"
#include "../jrd/lck.h"
#include "../jrd/nbak.h"
#include "../jrd/scl.h"
#include "../jrd/os/pio.h"
#include "../jrd/ods.h"
#include "../jrd/exe.h"
#include "../jrd/extds/ExtDS.h"
#include "../jrd/val.h"
#include "../jrd/rse.h"
#include "../jrd/intl.h"
#include "../jrd/sbm.h"
#include "../jrd/svc.h"
#include "../jrd/sdw.h"
#include "../jrd/lls.h"
#include "../jrd/cch.h"
#include "../intl/charsets.h"
#include "../jrd/sort.h"
#include "../jrd/PreparedStatement.h"
#include "../jrd/ResultSet.h"
#include "../dsql/StmtNodes.h"

#include "../jrd/blb_proto.h"
#include "../jrd/cch_proto.h"
#include "../jrd/cmp_proto.h"
#include "../jrd/err_proto.h"
#include "../jrd/exe_proto.h"
#include "../jrd/ext_proto.h"
#include "../jrd/fun_proto.h"
#include "../yvalve/gds_proto.h"
#include "../jrd/inf_proto.h"
#include "../jrd/ini_proto.h"
#include "../jrd/intl_proto.h"
#include "../common/isc_f_proto.h"
#include "../common/isc_proto.h"
#include "../jrd/jrd_proto.h"

#include "../jrd/lck_proto.h"
#include "../jrd/met_proto.h"
#include "../jrd/mov_proto.h"
#include "../jrd/opt_proto.h"
#include "../jrd/pag_proto.h"
#include "../jrd/par_proto.h"
#include "../jrd/os/pio_proto.h"
#include "../jrd/scl_proto.h"
#include "../jrd/sdw_proto.h"
#include "../jrd/shut_proto.h"
#include "../jrd/tpc_proto.h"
#include "../jrd/tra_proto.h"
#include "../jrd/val_proto.h"
#include "../jrd/validation.h"
#include "../jrd/vio_proto.h"
#include "../jrd/dfw_proto.h"
#include "../common/file_params.h"
#include "../jrd/event_proto.h"
#include "../yvalve/why_proto.h"
#include "../jrd/flags.h"
#include "../jrd/Mapping.h"

#include "../jrd/Database.h"

#include "../common/config/config.h"
#include "../common/config/dir_list.h"
#include "../common/db_alias.h"
#include "../jrd/trace/TraceManager.h"
#include "../jrd/trace/TraceObjects.h"
#include "../jrd/trace/TraceJrdHelpers.h"
#include "../jrd/IntlManager.h"
#include "../common/classes/fb_tls.h"
#include "../common/classes/ClumpletWriter.h"
#include "../common/classes/RefMutex.h"
#include "../common/utils_proto.h"
#include "../jrd/DebugInterface.h"
#include "../jrd/CryptoManager.h"
#include "../jrd/DbCreators.h"

#include "../dsql/dsql.h"
#include "../dsql/dsql_proto.h"

using namespace Jrd;
using namespace Firebird;

const SSHORT WAIT_PERIOD	= -1;

#ifdef SUPPORT_RAW_DEVICES
#define unlink PIO_unlink
#endif

#ifdef DEV_BUILD
int debug;
#endif

namespace Jrd
{

int JBlob::release()
{
	if (--refCounter != 0)
		return 1;

	if (blob)
	{
		LocalStatus status;
		CheckStatusWrapper statusWrapper(&status);

		freeEngineData(&statusWrapper);
	}
	if (blob)
	{
		// normal cleanup failed, take minimum precautions before deleting JBlob
		blob->blb_interface = NULL;
		blob = NULL;
	}
	delete this;

	return 0;
}

int JTransaction::release()
{
	if (--refCounter != 0)
		return 1;

	RefDeb(DEB_RLS_JATT, "JTransaction::release");

	if (transaction)
	{
		LocalStatus status;
		CheckStatusWrapper statusWrapper(&status);

		freeEngineData(&statusWrapper);
	}

	if (transaction)
	{
		fb_assert(!(transaction->tra_flags & TRA_own_interface));
		transaction->tra_flags |= TRA_own_interface;
		addRef();
	}
	else
		delete this;

	return 0;
}

int JStatement::release()
{
	if (--refCounter != 0)
		return 1;

	if (statement)
	{
		LocalStatus status;
		CheckStatusWrapper statusWrapper(&status);

		freeEngineData(&statusWrapper);
	}
	delete this;

	return 0;
}

int JRequest::release()
{
	if (--refCounter != 0)
		return 1;

	if (rq)
	{
		LocalStatus status;
		CheckStatusWrapper statusWrapper(&status);

		freeEngineData(&statusWrapper);
	}
	delete this;

	return 0;
}

int JEvents::release()
{
	if (--refCounter != 0)
		return 1;

	if (id >= 0)
	{
		LocalStatus status;
		CheckStatusWrapper statusWrapper(&status);

		freeEngineData(&statusWrapper);
	}
	delete this;

	return 0;
}

JAttachment::JAttachment(StableAttachmentPart* sa)
	: att(sa)
{
}

Attachment* JAttachment::getHandle() throw()
{
	return att ? att->getHandle() : NULL;
}

const Attachment* JAttachment::getHandle() const throw()
{
	return att ? att->getHandle() : NULL;
}

//#define DEBUG_ATT_COUNTERS

void JAttachment::addRef()
{
	int v = ++refCounter;
#ifdef DEBUG_ATT_COUNTERS
	ReferenceCounterDebugger* my = ReferenceCounterDebugger::get(DEB_AR_JATT);
	const char* point = my ? my->rcd_point : " <Unknown> ";
	fprintf(stderr, "addRef from <%s> att %p cnt=%d\n", point, this, v);
#endif
}

int JAttachment::release()
{
#ifdef DEBUG_ATT_COUNTERS
	int x = --refCounter;
	ReferenceCounterDebugger* my = ReferenceCounterDebugger::get(DEB_RLS_JATT);
	const char* point = my ? my->rcd_point : " <Unknown> ";
	fprintf(stderr, "Release from <%s> att %p cnt=%d\n", point, this, x);
	if (x != 0)
		return 1;
#else
	if (--refCounter != 0)
		return 1;
#endif

	if (att)
	{
		LocalStatus status;
		CheckStatusWrapper statusWrapper(&status);

		freeEngineData(&statusWrapper, true);
	}
	if (!att)
	{
		delete this;
	}

	return 0;
}

JBlob::JBlob(blb* handle, StableAttachmentPart* sa)
	: blob(handle), sAtt(sa)
{
}

JTransaction::JTransaction(jrd_tra* handle, StableAttachmentPart* sa)
	: transaction(handle), sAtt(sa)
{
}

JTransaction::JTransaction(JTransaction* from)
	: transaction(from->transaction), sAtt(from->sAtt)
{
}


JResultSet::JResultSet(DsqlCursor* handle, JStatement* aStatement)
	: cursor(handle), statement(aStatement), state(-1)
{
}

JRequest::JRequest(JrdStatement* handle, StableAttachmentPart* sa)
	: rq(handle), sAtt(sa)
{
}

JEvents::JEvents(int aId, StableAttachmentPart* sa, Firebird::IEventCallback* aCallback)
	: id(aId), sAtt(sa), callback(aCallback)
{
}

JStatement::JStatement(dsql_req* handle, StableAttachmentPart* sa, Firebird::Array<UCHAR>& meta)
	: statement(handle), sAtt(sa), metadata(getPool(), this, sAtt)
{
	metadata.parse(meta.getCount(), meta.begin());
}

JService::JService(Jrd::Service* handle)
	: svc(handle)
{
}

int JService::release()
{
	if (--refCounter != 0)
		return 1;

	if (svc)
	{
		LocalStatus status;
		CheckStatusWrapper statusWrapper(&status);

		freeEngineData(&statusWrapper);
	}
	if (!svc)
	{
		delete this;
	}

	return 0;
}

int JProvider::release()
{
	if (--refCounter == 0)
	{
		delete this;
		return 0;
	}

	return 1;
}

static void shutdownBeforeUnload()
{
	LocalStatus status;
	CheckStatusWrapper statusWrapper(&status);

	JProvider::getInstance()->shutdown(&statusWrapper, 0, fb_shutrsn_exit_called);
};

class EngineFactory : public AutoIface<IPluginFactoryImpl<EngineFactory, CheckStatusWrapper> >
{
public:
	// IPluginFactory implementation
	IPluginBase* createPlugin(CheckStatusWrapper* status, IPluginConfig* factoryParameter)
	{
		try
		{
			if (getUnloadDetector()->unloadStarted())
			{
				Arg::Gds(isc_shutdown).raise();
			}

			IPluginBase* p = FB_NEW JProvider(factoryParameter);
			p->addRef();
			return p;
		}
		catch (const Firebird::Exception& ex)
		{
			ex.stuffException(status);
		}
		return NULL;
	}
};

static Static<EngineFactory> engineFactory;

void registerEngine(IPluginManager* iPlugin)
{
	getUnloadDetector()->setCleanup(shutdownBeforeUnload);
	iPlugin->registerPluginFactory(IPluginManager::TYPE_PROVIDER, CURRENT_ENGINE, &engineFactory);
	getUnloadDetector()->registerMe();
}

} // namespace Jrd

extern "C" void FB_EXPORTED FB_PLUGIN_ENTRY_POINT(IMaster* master)
{
	CachedMasterInterface::set(master);
	registerEngine(PluginManagerInterfacePtr());
}

namespace
{
	using Jrd::Attachment;

	// Flag engineShutdown guarantees that no new attachment is created after setting it
	// and helps avoid more than 1 shutdown threads running simultaneously.
	bool engineShutdown = false;
	// This flag is protected with 2 mutexes. shutdownMutex is taken by each shutdown thread
	// (for a relatively long time). newAttachmentMutex is taken (for a short time) when
	// shutdown thread is starting shutdown and also when new attachment is created.
	GlobalPtr<Mutex> shutdownMutex, newAttachmentMutex;

	// This mutex is set when new Database block is created. It's global first of all to satisfy
	// SS requirement - avoid 2 Database blocks for same database (file). Also guarantees no
	// half-done Database block in databases linked list. Always taken before databases_mutex.
	GlobalPtr<Mutex> dbInitMutex;

	Database* databases = NULL;
	// This mutex protects linked list of databases
	GlobalPtr<Mutex> databases_mutex;

	// Holder for per-database init/fini mutex
	class RefMutexUnlock
	{
	public:
		RefMutexUnlock()
			: entered(false)
		{ }

		explicit RefMutexUnlock(Database::ExistenceRefMutex* p)
			: ref(p), entered(false)
		{ }

		void enter()
		{
			fb_assert(ref);
			ref->enter();
			entered = true;
		}

		void leave()
		{
			if (entered)
			{
				ref->leave();
				entered = false;
			}
		}

		void linkWith(Database::ExistenceRefMutex* to)
		{
			if (ref == to)
				return;

			leave();
			ref = to;
		}

		void unlinkFromMutex()
		{
			linkWith(NULL);
		}

		Database::ExistenceRefMutex* operator->()
		{
			return ref;
		}

		bool operator!() const
		{
			return !ref;
		}

		~RefMutexUnlock()
		{
			leave();
		}

	private:
		RefPtr<Database::ExistenceRefMutex> ref;
		bool entered;
	};

	// We have 2 more related types of mutexes in database and attachment.
	// Attachment is using reference counted mutex in JAtt, also making it possible
	// to check does object still exist after locking a mutex. This makes great use when
	// checking for correctness of attachment in provider's entrypoints. Attachment mutex
	// is always taken before database's mutex and (except when new attachment is created)
	// when entering inside provider and releases when waiting for something or when rescheduling.
	// Database mutex (dbb_sync) is taken when access to database-wide data (like list of
	// attachments) is accessed. No other mutex from above mentioned here can be taken after
	// dbb_sync with an exception of attachment mutex for new attachment.
	// So finally the order of taking mutexes is:
	//	1. dbInitMutex (in attach/create database) or attachment mutex in other entries
	//	2. databases_mutex (when / if needed)
	//	3. dbb_sync (when / if needed)
	//	4. only for new attachments: attachment mutex when that attachment is created
	// Any of this may be missing when not needed, but order of taking should not be changed.

	class EngineStartup
	{
	public:
		static void init()
		{
			IbUtil::initialize();
			IntlManager::initialize();
			ExtEngineManager::initialize();
		}

		static void cleanup()
		{
		}
	};

	InitMutex<EngineStartup> engineStartup("EngineStartup");

	class OverwriteHolder : public MutexLockGuard
	{
	public:
		explicit OverwriteHolder(Database* to_remove)
			: MutexLockGuard(databases_mutex, FB_FUNCTION), dbb(to_remove)
		{
			if (!dbb)
				return;

			for (Database** d_ptr = &databases; *d_ptr; d_ptr = &(*d_ptr)->dbb_next)
			{
				if (*d_ptr == dbb)
				{
					*d_ptr = dbb->dbb_next;
					dbb->dbb_next = NULL;
					return;
				}
			}

			fb_assert(!dbb);
			dbb = NULL;
		}

		~OverwriteHolder()
		{
			if (dbb)
			{
				dbb->dbb_next = databases;
				databases = dbb;
			}
		}

	private:
		Database* dbb;
	};

	inline void validateHandle(thread_db* tdbb, Jrd::Attachment* const attachment)
	{
		if (attachment && attachment == tdbb->getAttachment())
			return;

		if (!attachment || !attachment->att_database)
			status_exception::raise(Arg::Gds(isc_bad_db_handle));

		tdbb->setAttachment(attachment);
		tdbb->setDatabase(attachment->att_database);
	}

	inline void validateHandle(thread_db* tdbb, jrd_tra* const transaction)
	{
		if (!transaction)
			status_exception::raise(Arg::Gds(isc_bad_trans_handle));

		validateHandle(tdbb, transaction->tra_attachment);

		tdbb->setTransaction(transaction);
	}

	inline void validateHandle(thread_db* tdbb, JrdStatement* const statement)
	{
		if (!statement)
			status_exception::raise(Arg::Gds(isc_bad_req_handle));

		validateHandle(tdbb, statement->requests[0]->req_attachment);
	}

	inline void validateHandle(thread_db* tdbb, dsql_req* const statement)
	{
		if (!statement)
			status_exception::raise(Arg::Gds(isc_bad_req_handle));

		validateHandle(tdbb, statement->req_dbb->dbb_attachment);
	}

	inline void validateHandle(thread_db* tdbb, blb* blob)
	{
		if (!blob)
			status_exception::raise(Arg::Gds(isc_bad_segstr_handle));

		validateHandle(tdbb, blob->getTransaction());
		validateHandle(tdbb, blob->getAttachment());
	}

	inline void validateHandle(Service* service)
	{
		if (!service)
			status_exception::raise(Arg::Gds(isc_bad_svc_handle));
	}

	inline void validateHandle(thread_db* tdbb, JEvents* const events)
	{
		validateHandle(tdbb, events->getAttachment()->getHandle());
	}

	inline void validateHandle(thread_db* tdbb, DsqlCursor* const cursor)
	{
		if (!cursor)
			status_exception::raise(Arg::Gds(isc_bad_req_handle));

		validateHandle(tdbb, cursor->getTransaction());
		validateHandle(tdbb, cursor->getAttachment());
	}

	class AttachmentHolder
	{
	public:
		static const unsigned ATT_LOCK_ASYNC			= 1;
		static const unsigned ATT_DONT_LOCK				= 2;
		static const unsigned ATT_NO_SHUTDOWN_CHECK		= 4;
		static const unsigned ATT_NON_BLOCKING			= 8;

		AttachmentHolder(thread_db* tdbb, StableAttachmentPart* sa, unsigned lockFlags, const char* from)
			: sAtt(sa),
			  async(lockFlags & ATT_LOCK_ASYNC),
			  nolock(lockFlags & ATT_DONT_LOCK),
			  blocking(!(lockFlags & ATT_NON_BLOCKING))
		{
			if (blocking)
				sAtt->getBlockingMutex()->enter(from);

			try
			{
				if (!nolock)
					sAtt->getMutex(async)->enter(from);

				Jrd::Attachment* attachment = sAtt->getHandle();	// Must be done after entering mutex

				try
				{
<<<<<<< HEAD
					// This shutdown check is an optimization, threads can still enter engine
					// with the flag set cause shutdownMutex mutex is not locked here.
					// That's not a danger cause check of att_use_count
					// in shutdown code makes it anyway safe.
					Arg::Gds err(isc_att_shutdown);
					if (sAtt->getShutError())
						err << Arg::Gds(sAtt->getShutError());

					err.raise();
				}
=======
					if (!attachment || (engineShutdown && !(lockFlags & ATT_NO_SHUTDOWN_CHECK)))
					{
						// This shutdown check is an optimization, threads can still enter engine
						// with the flag set cause shutdownMutex mutex is not locked here.
						// That's not a danger cause check of att_use_count
						// in shutdown code makes it anyway safe.
						status_exception::raise(Arg::Gds(isc_att_shutdown));
					}
>>>>>>> 29942f8d

					tdbb->setAttachment(attachment);
					tdbb->setDatabase(attachment->att_database);

<<<<<<< HEAD
				if (!async)
				{
					attachment->att_use_count++;
					attachment->setupIdleTimer(true);
=======
					if (!async)
						attachment->att_use_count++;
				}
				catch (const Firebird::Exception&)
				{
					if (!nolock)
						sAtt->getMutex(async)->leave();
					throw;
>>>>>>> 29942f8d
				}
			}
			catch (const Firebird::Exception&)
			{
				if (blocking)
					sAtt->getBlockingMutex()->leave();
				throw;
			}
		}

		~AttachmentHolder()
		{
			Jrd::Attachment* attachment = sAtt->getHandle();

			if (attachment && !async)
			{
				attachment->att_use_count--;
				if (!attachment->att_use_count)
					attachment->setupIdleTimer(false);
			}

			if (!nolock)
				sAtt->getMutex(async)->leave();

			if (blocking)
				sAtt->getBlockingMutex()->leave();
		}

	private:
		RefPtr<StableAttachmentPart> sAtt;
		bool async;			// async mutex should be locked instead normal
		bool nolock; 		// if locked manually, no need to take lock recursively
		bool blocking;		// holder instance is blocking other instances

	private:
		// copying is prohibited
		AttachmentHolder(const AttachmentHolder&);
		AttachmentHolder& operator =(const AttachmentHolder&);
	};

	class EngineContextHolder : public ThreadContextHolder, private AttachmentHolder,
		private DatabaseContextHolder
	{
	public:
		template <typename I>
		EngineContextHolder(CheckStatusWrapper* status, I* interfacePtr, const char* from,
							unsigned lockFlags = 0)
			: ThreadContextHolder(status),
			  AttachmentHolder(*this, interfacePtr->getAttachment(), lockFlags, from),
			  DatabaseContextHolder(operator thread_db*())
		{
			validateHandle(*this, interfacePtr->getHandle());
		}

	};

	void validateAccess(thread_db* tdbb, Jrd::Attachment* attachment, SystemPrivilege sp)
	{
		if (!attachment->locksmith(tdbb, sp))
		{
			PreparedStatement::Builder sql;
			MetaName missPriv("UNKNOWN");
			sql << "select" << sql("rdb$type_name", missPriv) << "from rdb$types"
				<< "where rdb$field_name = 'RDB$SYSTEM_PRIVILEGES'"
				<< "  and rdb$type =" << SSHORT(sp);
			jrd_tra* transaction = attachment->getSysTransaction();
			AutoPreparedStatement ps(attachment->prepareStatement(tdbb, transaction, sql));
			AutoResultSet rs(ps->executeQuery(tdbb, transaction));
			rs->fetch(tdbb);

			UserId* u = attachment->att_user;
			Arg::Gds err(isc_adm_task_denied);
			err << Arg::Gds(isc_miss_prvlg) << missPriv;
			if (u && u->testFlag(USR_mapdown))
				err << Arg::Gds(isc_map_down);

			ERR_post(err);
		}
	}


	class DefaultCallback : public AutoIface<ICryptKeyCallbackImpl<DefaultCallback, CheckStatusWrapper> >
	{
	public:
		unsigned int callback(unsigned int, const void*, unsigned int, void*)
		{
			return 0;
		}
	};

	DefaultCallback defCallback;

	ICryptKeyCallback* getDefCryptCallback(ICryptKeyCallback* callback)
	{
		return callback ? callback : &defCallback;
	}
} // anonymous


#ifdef  WIN_NT
#include <windows.h>
// these should stop a most annoying warning
#undef TEXT
#define TEXT    SCHAR
#endif	// WIN_NT

void Trigger::compile(thread_db* tdbb)
{
	SET_TDBB(tdbb);

	Database* dbb = tdbb->getDatabase();
	Jrd::Attachment* const att = tdbb->getAttachment();

	if (extTrigger)
		return;

	if (!statement)
	{
		compile_in_progress = true;
		// Allocate statement memory pool
		MemoryPool* new_pool = att->createPool();
		// Trigger request is not compiled yet. Lets do it now
		USHORT par_flags = (USHORT) (flags & TRG_ignore_perm) ? csb_ignore_perm : 0;
		if (type & 1)
			par_flags |= csb_pre_trigger;
		else
			par_flags |= csb_post_trigger;

		try
		{
			Jrd::ContextPoolHolder context(tdbb, new_pool);

			AutoPtr<CompilerScratch> auto_csb(FB_NEW_POOL(*new_pool) CompilerScratch(*new_pool));
			CompilerScratch* csb = auto_csb;

			csb->csb_g_flags |= par_flags;

			if (engine.isEmpty())
			{
				if (debugInfo.hasData())
				{
					DBG_parse_debug_info((ULONG) debugInfo.getCount(), debugInfo.begin(),
										 *csb->csb_dbg_info);
				}

				PAR_blr(tdbb, relation, blr.begin(), (ULONG) blr.getCount(), NULL, &csb, &statement,
					(relation ? true : false), par_flags);
			}
			else
			{
				dbb->dbb_extManager.makeTrigger(tdbb, csb, this, engine, entryPoint, extBody.c_str(),
					(relation ?
						(type & 1 ? IExternalTrigger::TYPE_BEFORE : IExternalTrigger::TYPE_AFTER) :
						IExternalTrigger::TYPE_DATABASE));
			}
		}
		catch (const Exception&)
		{
			compile_in_progress = false;

			if (statement)
			{
				statement->release(tdbb);
				statement = NULL;
			}
			else
				att->deletePool(new_pool);

			throw;
		}

		statement->triggerName = name;
		if (ssDefiner.specified && ssDefiner.value)
			statement->triggerOwner = owner;

		if (sys_trigger)
			statement->flags |= JrdStatement::FLAG_SYS_TRIGGER;

		if (flags & TRG_ignore_perm)
			statement->flags |= JrdStatement::FLAG_IGNORE_PERM;

		compile_in_progress = false;
	}
}

void Trigger::release(thread_db* tdbb)
{
	if (extTrigger)
	{
		delete extTrigger;
		extTrigger = NULL;
	}

	if (blr.getCount() == 0 || !statement || statement->isActive())
		return;

	statement->release(tdbb);
	statement = NULL;
}

// Option block for database parameter block

class DatabaseOptions
{
public:
	USHORT	dpb_wal_action;
	SLONG	dpb_sweep_interval;
	ULONG	dpb_page_buffers;
	bool	dpb_set_page_buffers;
	ULONG	dpb_buffers;
	USHORT	dpb_verify;
	USHORT	dpb_sweep;
	USHORT	dpb_dbkey_scope;
	USHORT	dpb_page_size;
	bool	dpb_activate_shadow;
	bool	dpb_delete_shadow;
	bool	dpb_no_garbage;
	USHORT	dpb_shutdown;
	SSHORT	dpb_shutdown_delay;
	USHORT	dpb_online;
	bool	dpb_force_write;
	bool	dpb_set_force_write;
	bool	dpb_no_reserve;
	bool	dpb_set_no_reserve;
	SSHORT	dpb_interp;
	bool	dpb_single_user;
	bool	dpb_overwrite;
	bool	dpb_sec_attach;
	bool	dpb_disable_wal;
	SLONG	dpb_connect_timeout;
	SLONG	dpb_dummy_packet_interval;
	bool	dpb_db_readonly;
	bool	dpb_set_db_readonly;
	bool	dpb_gfix_attach;
	bool	dpb_gstat_attach;
	USHORT	dpb_sql_dialect;
	USHORT	dpb_set_db_sql_dialect;
	SLONG	dpb_remote_pid;
	bool	dpb_no_db_triggers;
	bool	dpb_gbak_attach;
	bool	dpb_utf8_filename;
	ULONG	dpb_ext_call_depth;
	ULONG	dpb_flags;			// to OR'd with dbb_flags
	bool	dpb_nolinger;
	bool	dpb_reset_icu;
	bool	dpb_map_attach;

	// here begin compound objects
	// for constructor to work properly dpb_user_name
	// MUST be FIRST
	string	dpb_user_name;
	AuthReader::AuthBlock	dpb_auth_block;
	string	dpb_role_name;
	string	dpb_journal;
	string	dpb_lc_ctype;
	PathName	dpb_working_directory;
	string	dpb_set_db_charset;
	string	dpb_network_protocol;
	string	dpb_remote_address;
	string	dpb_remote_host;
	string	dpb_remote_os_user;
	string	dpb_client_version;
	string	dpb_remote_protocol;
	string	dpb_trusted_login;
	PathName	dpb_remote_process;
	PathName	dpb_org_filename;
	string	dpb_config;

public:
	static const ULONG DPB_FLAGS_MASK = DBB_damaged;

	DatabaseOptions()
	{
		memset(this, 0,
			reinterpret_cast<char*>(&this->dpb_user_name) - reinterpret_cast<char*>(this));
	}

	void get(const UCHAR*, USHORT, bool&);

	void setBuffers(RefPtr<const Config> config)
	{
		if (dpb_buffers == 0)
		{
			dpb_buffers = config->getDefaultDbCachePages();

			if (dpb_buffers < MIN_PAGE_BUFFERS)
				dpb_buffers = MIN_PAGE_BUFFERS;
			if (dpb_buffers > MAX_PAGE_BUFFERS)
				dpb_buffers = MAX_PAGE_BUFFERS;
		}
	}

private:
	void getPath(ClumpletReader& reader, PathName& s)
	{
		reader.getPath(s);
		if (!dpb_utf8_filename)
			ISC_systemToUtf8(s);
		ISC_unescape(s);
	}

	void getString(ClumpletReader& reader, string& s)
	{
		reader.getString(s);
		if (!dpb_utf8_filename)
			ISC_systemToUtf8(s);
		ISC_unescape(s);
	}
};

/// trace manager support

class TraceFailedConnection :
	public AutoIface<ITraceDatabaseConnectionImpl<TraceFailedConnection, CheckStatusWrapper> >
{
public:
	TraceFailedConnection(const char* filename, const DatabaseOptions* options);

	// TraceConnection implementation
	unsigned getKind()					{ return KIND_DATABASE; };
	int getProcessID()					{ return m_options->dpb_remote_pid; }
	const char* getUserName()			{ return m_id.getUserName().c_str(); }
	const char* getRoleName()			{ return m_options->dpb_role_name.c_str(); }
	const char* getCharSet()			{ return m_options->dpb_lc_ctype.c_str(); }
	const char* getRemoteProtocol()		{ return m_options->dpb_network_protocol.c_str(); }
	const char* getRemoteAddress()		{ return m_options->dpb_remote_address.c_str(); }
	int getRemoteProcessID()			{ return m_options->dpb_remote_pid; }
	const char* getRemoteProcessName()	{ return m_options->dpb_remote_process.c_str(); }

	// TraceDatabaseConnection implementation
	ISC_INT64 getConnectionID()			{ return 0; }
	const char* getDatabaseName()		{ return m_filename; }

private:
	const char* m_filename;
	const DatabaseOptions* m_options;
	UserId m_id;
};

static void			check_database(thread_db* tdbb, bool async = false);
static void			commit(thread_db*, jrd_tra*, const bool);
static bool			drop_files(const jrd_file*);
static void			find_intl_charset(thread_db*, Jrd::Attachment*, const DatabaseOptions*);
static jrd_tra*		find_transaction(thread_db*);
static void			init_database_lock(thread_db*);
static void			run_commit_triggers(thread_db* tdbb, jrd_tra* transaction);
static jrd_req*		verify_request_synchronization(JrdStatement* statement, USHORT level);
static void			purge_transactions(thread_db*, Jrd::Attachment*, const bool);

namespace {
	enum VdnResult {VDN_FAIL, VDN_OK/*, VDN_SECURITY*/};
}
static VdnResult	verifyDatabaseName(const PathName&, FbStatusVector*, bool);

static void		unwindAttach(thread_db* tdbb, const Exception& ex, FbStatusVector* userStatus,
	Jrd::Attachment* attachment, Database* dbb, bool internalFlag);
static JAttachment*	initAttachment(thread_db*, const PathName&, const PathName&, RefPtr<const Config>, bool,
	const DatabaseOptions&, RefMutexUnlock&, IPluginConfig*, JProvider*);
static JAttachment*	create_attachment(const PathName&, Database*, const DatabaseOptions&, bool newDb);
static void		prepare_tra(thread_db*, jrd_tra*, USHORT, const UCHAR*);
static void		start_transaction(thread_db* tdbb, bool transliterate, jrd_tra** tra_handle,
	Jrd::Attachment* attachment, unsigned int tpb_length, const UCHAR* tpb);
static void		release_attachment(thread_db*, Jrd::Attachment*);
static void		rollback(thread_db*, jrd_tra*, const bool);
static void		purge_attachment(thread_db* tdbb, StableAttachmentPart* sAtt, unsigned flags = 0);
static void		getUserInfo(UserId&, const DatabaseOptions&, const char*, const char*,
	const RefPtr<const Config>*, bool, IAttachment*, ICryptKeyCallback*);

static THREAD_ENTRY_DECLARE shutdown_thread(THREAD_ENTRY_PARAM);

// purge_attachment() flags
static const unsigned PURGE_FORCE	= 0x01;
static const unsigned PURGE_LINGER	= 0x02;
static const unsigned PURGE_NOCHECK	= 0x04;

TraceFailedConnection::TraceFailedConnection(const char* filename, const DatabaseOptions* options) :
	m_filename(filename),
	m_options(options)
{
	getUserInfo(m_id, *m_options, m_filename, NULL, NULL, false, NULL, NULL);
}


//____________________________________________________________
//
// check whether we need to perform an autocommit;
// do it here to prevent committing every record update
// in a statement
//
static void check_autocommit(thread_db* tdbb, jrd_req* request)
{
	jrd_tra* const transaction = request->req_transaction;

	// Ignore autocommit for:
	// 1) cancelled requests (already detached from the transaction)
	// 2) requests created by EXECUTE STATEMENT or coming from external engines
	// 3) internal requests (they may be executed through the DSQL layer)

	if (!transaction ||
		transaction->tra_callback_count ||
		request->hasInternalStatement())
	{
		return;
	}

	if (transaction->tra_flags & TRA_perform_autocommit)
	{
		if (!(tdbb->getAttachment()->att_flags & ATT_no_db_triggers) &&
			!(transaction->tra_flags & TRA_prepared))
		{
			// run ON TRANSACTION COMMIT triggers
			run_commit_triggers(tdbb, transaction);
		}

		transaction->tra_flags &= ~TRA_perform_autocommit;
		TRA_commit(tdbb, transaction, true);
	}
}


static void successful_completion(CheckStatusWrapper* s, ISC_STATUS acceptCode = 0)
{
	fb_assert(s);

	const ISC_STATUS* status = s->getErrors();

	// This assert validates whether we really have a successful status vector
	fb_assert(status[0] != isc_arg_gds || status[1] == FB_SUCCESS || status[1] == acceptCode);

	// Clear the status vector if it doesn't contain a warning
	if (status[0] != isc_arg_gds || status[1] != FB_SUCCESS || !(s->getState() & IStatus::STATE_WARNINGS))
	{
		s->init();
	}
}


// Stuff exception transliterated to the client charset.
ISC_STATUS transliterateException(thread_db* tdbb, const Exception& ex, FbStatusVector* vector,
	const char* func) throw()
{
	ex.stuffException(vector);

	Jrd::Attachment* attachment = tdbb->getAttachment();
	if (func && attachment && attachment->att_trace_manager->needs(ITraceFactory::TRACE_EVENT_ERROR))
	{
		TraceConnectionImpl conn(attachment);
		TraceStatusVectorImpl traceStatus(vector, TraceStatusVectorImpl::TS_ERRORS);

		attachment->att_trace_manager->event_error(&conn, &traceStatus, func);
	}


	USHORT charSet;
	if (!attachment || (charSet = attachment->att_client_charset) == CS_METADATA ||
		charSet == CS_NONE)
	{
		return vector->getErrors()[1];
	}

	const ISC_STATUS* const vectorStart = vector->getErrors();
	const ISC_STATUS* status = vectorStart;
	StaticStatusVector newVector;
	ObjectsArray<UCharBuffer> buffers;

	try
	{
		bool cont = true;

		while (cont)
		{
			const ISC_STATUS type = *status++;
			newVector.push(type);

			switch (type)
			{
			case isc_arg_end:
				cont = false;
				break;

			case isc_arg_cstring:
				{
					FB_SIZE_T len = *status++;
					const UCHAR* str = reinterpret_cast<UCHAR*>(*status++);

					try
					{
						UCharBuffer& b(buffers.add());
						UCHAR* p = b.getBuffer(len + 1);
						len = INTL_convert_bytes(tdbb, charSet, p, len, CS_METADATA, str, len, ERR_post);
						p[len] = '\0';
						str = p;
					}
					catch (const Exception&)
					{} // no-op

					newVector.push(len);
					newVector.push((ISC_STATUS)(IPTR) str);
				}
				break;

			case isc_arg_string:
			case isc_arg_interpreted:
				{
					const UCHAR* str = reinterpret_cast<UCHAR*>(*status++);
					FB_SIZE_T len = fb_strlen((const char*) str);

					try
					{
						UCharBuffer& b(buffers.add());
						UCHAR* p = b.getBuffer(len + 1);
						len = INTL_convert_bytes(tdbb, charSet, p, len, CS_METADATA, str, len, ERR_post);
						p[len] = '\0';
						str = p;
					}
					catch (const Exception&)
					{} // no-op

					newVector.push((ISC_STATUS)(IPTR) str);
				}
				break;

			default:
				newVector.push(*status++);
				break;
			}
		}
	}
	catch (...)
	{
		ex.stuffException(vector);
		return vector->getErrors()[1];
	}

	vector->setErrors2(newVector.getCount() - 1, newVector.begin());
	return vector->getErrors()[1];
}


const ULONG SWEEP_INTERVAL		= 20000;

const char DBL_QUOTE			= '\042';
const char SINGLE_QUOTE			= '\'';


static void trace_warning(thread_db* tdbb, FbStatusVector* userStatus, const char* func)
{
	Jrd::Attachment* att = tdbb->getAttachment();
	if (!att)
		return;

	if (att->att_trace_manager->needs(ITraceFactory::TRACE_EVENT_ERROR))
	{
		TraceStatusVectorImpl traceStatus(userStatus, TraceStatusVectorImpl::TS_WARNINGS);

		if (traceStatus.hasWarning())
		{
			TraceConnectionImpl conn(att);
			att->att_trace_manager->event_error(&conn, &traceStatus, func);
		}
	}
}


static void trace_failed_attach(TraceManager* traceManager, const char* filename,
	const DatabaseOptions& options, bool create, FbStatusVector* status)
{
	// Report to Trace API that attachment has not been created
	const char* origFilename = filename;
	if (options.dpb_org_filename.hasData())
		origFilename = options.dpb_org_filename.c_str();

	TraceFailedConnection conn(origFilename, &options);
	TraceStatusVectorImpl traceStatus(status, TraceStatusVectorImpl::TS_ERRORS);

	ISC_STATUS s = status->getErrors()[1];
	const ntrace_result_t result = (s == isc_login || s == isc_no_priv) ?
		ITracePlugin::RESULT_UNAUTHORIZED : ITracePlugin::RESULT_FAILED;
	const char* func = create ? "JProvider::createDatabase" : "JProvider::attachDatabase";

	if (!traceManager)
	{
		TraceManager tempMgr(origFilename);

		if (tempMgr.needs(ITraceFactory::TRACE_EVENT_ATTACH))
			tempMgr.event_attach(&conn, create, result);

		if (tempMgr.needs(ITraceFactory::TRACE_EVENT_ERROR))
			tempMgr.event_error(&conn, &traceStatus, func);
	}
	else
	{
		if (traceManager->needs(ITraceFactory::TRACE_EVENT_ATTACH))
			traceManager->event_attach(&conn, create, result);

		if (traceManager->needs(ITraceFactory::TRACE_EVENT_ERROR))
			traceManager->event_error(&conn, &traceStatus, func);
	}
}


namespace Jrd {

JTransaction* JAttachment::getTransactionInterface(CheckStatusWrapper* status, ITransaction* tra)
{
	if (!tra)
		Arg::Gds(isc_bad_trans_handle).raise();

	status->init();

	// If validation is successfull, this means that this attachment and valid transaction
	// use same provider. I.e. the following cast is safe.
	JTransaction* jt = static_cast<JTransaction*>(tra->validate(status, this));
	if (status->getState() & IStatus::STATE_ERRORS)
		status_exception::raise(status);
	if (!jt)
		Arg::Gds(isc_bad_trans_handle).raise();

	return jt;
}

jrd_tra* JAttachment::getEngineTransaction(CheckStatusWrapper* status, ITransaction* tra)
{
	return getTransactionInterface(status, tra)->getHandle();
}

JAttachment* JProvider::attachDatabase(CheckStatusWrapper* user_status, const char* filename,
	unsigned int dpb_length, const unsigned char* dpb)
{
	return internalAttach(user_status, filename, dpb_length, dpb, NULL);
}

JAttachment* JProvider::internalAttach(CheckStatusWrapper* user_status, const char* filename,
		unsigned int dpb_length, const unsigned char* dpb, const UserId* existingId)
{
/**************************************
 *
 *	g d s _ $ a t t a c h _ d a t a b a s e
 *
 **************************************
 *
 * Functional description
 *	Attach a moldy, grungy, old database
 *	sullied by user data.
 *
 **************************************/
	RefDeb(DEB_AR_JATT, "JProvider::attachDatabase");

	try
	{
		ThreadContextHolder tdbb(user_status);

		DatabaseOptions options;
		RefPtr<const Config> config;
		bool invalid_client_SQL_dialect = false;
		PathName org_filename, expanded_name;
		bool is_alias = false;
		MutexEnsureUnlock guardDbInit(dbInitMutex, FB_FUNCTION);

		try
		{
			// Process database parameter block
			options.get(dpb, dpb_length, invalid_client_SQL_dialect);

			if (options.dpb_org_filename.hasData())
				org_filename = options.dpb_org_filename;
			else
			{
				org_filename = filename;

				if (!options.dpb_utf8_filename)
					ISC_systemToUtf8(org_filename);

				ISC_unescape(org_filename);
			}

			ISC_utf8ToSystem(org_filename);

			// Resolve given alias name
			is_alias = expandDatabaseName(org_filename, expanded_name, &config);
			if (!is_alias)
			{
				expanded_name = filename;

				if (!options.dpb_utf8_filename)
					ISC_systemToUtf8(expanded_name);

				ISC_unescape(expanded_name);
				ISC_utf8ToSystem(expanded_name);
			}

			// Check to see if the database is truly local
			if (ISC_check_if_remote(expanded_name, true))
				ERR_post(Arg::Gds(isc_unavailable));

#ifdef WIN_NT
			guardDbInit.enter();		// Required to correctly expand name of just created database

			// Need to re-expand under lock to take into an account file existance (or not)
			is_alias = expandDatabaseName(org_filename, expanded_name, &config);
			if (!is_alias)
			{
				expanded_name = filename;

				if (!options.dpb_utf8_filename)
					ISC_systemToUtf8(expanded_name);

				ISC_unescape(expanded_name);
				ISC_utf8ToSystem(expanded_name);
			}
#endif
		}
		catch (const Exception& ex)
		{
			ex.stuffException(user_status);
			trace_failed_attach(NULL, filename, options, false, user_status);
			throw;
		}

		// Check database against conf file.
		const VdnResult vdn = verifyDatabaseName(expanded_name, tdbb->tdbb_status_vector, is_alias);
		if (!is_alias && vdn == VDN_FAIL)
		{
			trace_failed_attach(NULL, filename, options, false, tdbb->tdbb_status_vector);
			status_exception::raise(tdbb->tdbb_status_vector);
		}

		Database* dbb = NULL;
		Jrd::Attachment* attachment = NULL;
		bool attachTraced = false;

		// Initialize special error handling
		try
		{
			// Check for ability to access requested DB remotely
			if (options.dpb_remote_address.hasData() && !config->getRemoteAccess())
			{
				ERR_post(Arg::Gds(isc_no_priv) << Arg::Str("remote") <<
												  Arg::Str("database") <<
												  Arg::Str(org_filename));
			}

#ifndef	WIN_NT
			guardDbInit.enter();
#endif

			// Unless we're already attached, do some initialization
			RefMutexUnlock initGuard;
			JAttachment* jAtt = initAttachment(tdbb, expanded_name,
				is_alias ? org_filename : expanded_name,
				config, true, options, initGuard, pluginConfig, this);

			dbb = tdbb->getDatabase();
			fb_assert(dbb);
			attachment = tdbb->getAttachment();
			fb_assert(attachment);

			if (!(dbb->dbb_flags & DBB_new))
			{
				// That's already initialized DBB
				// No need keeping dbInitMutex any more
				guardDbInit.leave();
			}

			EngineContextHolder tdbb(user_status, jAtt, FB_FUNCTION, AttachmentHolder::ATT_DONT_LOCK);

			attachment->att_crypt_callback = getDefCryptCallback(cryptCallback);
			attachment->att_client_charset = attachment->att_charset = options.dpb_interp;

			if (existingId)
				attachment->att_flags |= ATT_overwrite_check;

			if (options.dpb_no_garbage)
				attachment->att_flags |= ATT_no_cleanup;
			if (options.dpb_sec_attach)
				attachment->att_flags |= ATT_security_db;
			if (options.dpb_map_attach)
				attachment->att_flags |= ATT_mapping;

			if (options.dpb_gbak_attach)
				attachment->att_utility = Attachment::UTIL_GBAK;
			else if (options.dpb_gstat_attach)
				attachment->att_utility = Attachment::UTIL_GSTAT;
			else if (options.dpb_gfix_attach)
				attachment->att_utility = Attachment::UTIL_GFIX;

			if (options.dpb_working_directory.hasData())
				attachment->att_working_directory = options.dpb_working_directory;

			TRA_init(attachment);

			if (dbb->dbb_flags & DBB_new)
			{
				// If we're a not a secondary attachment, initialize some stuff

				// NS: Use alias as database ID only if accessing database using file name is not possible.
				//
				// This way we:
				// 1. Ensure uniqueness of ID even in presence of multiple processes
				// 2. Make sure that ID value can be used to connect back to database
				//
				if (is_alias && vdn == VDN_FAIL)
					dbb->dbb_database_name = org_filename;
				else
					dbb->dbb_database_name = expanded_name;

				PageSpace* pageSpace = dbb->dbb_page_manager.findPageSpace(DB_PAGE_SPACE);
				pageSpace->file = PIO_open(tdbb, expanded_name, org_filename);

				// Initialize the lock manager
				dbb->dbb_lock_mgr = LockManager::create(dbb->getUniqueFileId(), dbb->dbb_config);

				// Initialize locks
				LCK_init(tdbb, LCK_OWNER_database);
				LCK_init(tdbb, LCK_OWNER_attachment);
				init_database_lock(tdbb);

				jAtt->getStable()->manualAsyncUnlock(attachment->att_flags);

				INI_init(tdbb);
				SHUT_init(tdbb);
				PAG_header_init(tdbb);
				INI_init2(tdbb);
				PAG_init(tdbb);

				if (options.dpb_set_page_buffers)
				{
					// In a case when we need to preset cache size set it first to minimum value.
					// We will check access rights and call CCH_expand() later when database is initialized.

					dbb->dbb_page_buffers = MIN_PAGE_BUFFERS;
				}

				options.setBuffers(dbb->dbb_config);
				CCH_init(tdbb, options.dpb_buffers);

				dbb->dbb_tip_cache = FB_NEW_POOL(*dbb->dbb_permanent) TipCache(dbb);

				// Initialize backup difference subsystem. This must be done before WAL and shadowing
				// is enabled because nbackup it is a lower level subsystem
				dbb->dbb_backup_manager = FB_NEW_POOL(*dbb->dbb_permanent) BackupManager(tdbb,
					dbb, Ods::hdr_nbak_unknown);
				dbb->dbb_backup_manager->initializeAlloc(tdbb);
				dbb->dbb_crypto_manager = FB_NEW_POOL(*dbb->dbb_permanent) CryptoManager(tdbb);

				PAG_init2(tdbb, 0);
				PAG_header(tdbb, false);
				dbb->dbb_page_manager.initTempPageSpace(tdbb);
				dbb->dbb_crypto_manager->attach(tdbb, attachment);

				// initialize shadowing as soon as the database is ready for it
				// but before any real work is done
				SDW_init(tdbb, options.dpb_activate_shadow, options.dpb_delete_shadow);

				// linger
				dbb->dbb_linger_seconds = MET_get_linger(tdbb);

				// Init complete - we can release dbInitMutex
				dbb->dbb_flags &= ~DBB_new;
				guardDbInit.leave();
			}
			else
			{
				if ((dbb->dbb_flags & DatabaseOptions::DPB_FLAGS_MASK) !=
					(options.dpb_flags & DatabaseOptions::DPB_FLAGS_MASK))
				{
					// looks like someone tries to attach incompatibly
					Arg::Gds err(isc_bad_dpb_content);
					if ((dbb->dbb_flags & DBB_damaged) != (options.dpb_flags & DBB_damaged))
						err << Arg::Gds(isc_baddpb_damaged_mode);
					err.raise();
				}

				fb_assert(dbb->dbb_lock_mgr);

				LCK_init(tdbb, LCK_OWNER_attachment);
				jAtt->getStable()->manualAsyncUnlock(attachment->att_flags);

				INI_init(tdbb);
				INI_init2(tdbb);
				PAG_header(tdbb, true);
				dbb->dbb_crypto_manager->attach(tdbb, attachment);
			}

			// Basic DBB initialization complete
			initGuard.leave();

			// Attachments to a ReadOnly database need NOT do garbage collection
			if (dbb->readOnly())
				attachment->att_flags |= ATT_no_cleanup;

			if (options.dpb_nolinger)
				dbb->dbb_linger_seconds = 0;

			if (options.dpb_disable_wal)
			{
				ERR_post(Arg::Gds(isc_lock_timeout) <<
						 Arg::Gds(isc_obj_in_use) << Arg::Str(org_filename));
			}

			if (options.dpb_buffers && !dbb->dbb_page_buffers)
			{
				if (CCH_expand(tdbb, options.dpb_buffers))
					dbb->dbb_linger_seconds = 0;
			}

			if (!options.dpb_verify && CCH_exclusive(tdbb, LCK_PW, LCK_NO_WAIT, NULL))
				TRA_cleanup(tdbb);

			if (invalid_client_SQL_dialect)
			{
				ERR_post(Arg::Gds(isc_inv_client_dialect_specified) << Arg::Num(options.dpb_sql_dialect) <<
						 Arg::Gds(isc_valid_client_dialects) << Arg::Str("1, 2 or 3"));
			}

			switch (options.dpb_sql_dialect)
			{
			case 0:
				// V6 Client --> V6 Server, dummy client SQL dialect 0 was passed
				// It means that client SQL dialect was not set by user
				// and takes DB SQL dialect as client SQL dialect
				if (dbb->dbb_flags & DBB_DB_SQL_dialect_3)
				{
					// DB created in IB V6.0 by client SQL dialect 3
					options.dpb_sql_dialect = SQL_DIALECT_V6;
				}
				else
				{
					// old DB was gbaked in IB V6.0
					options.dpb_sql_dialect = SQL_DIALECT_V5;
				}
				break;

			case 99:
				// V5 Client --> V6 Server, old client has no concept of dialect
				options.dpb_sql_dialect = SQL_DIALECT_V5;
				break;

			default:
				// V6 Client --> V6 Server, but client SQL dialect was set
				// by user and was passed.
				break;
			}

			// Check for correct credentials supplied
			UserId userId;

			if (existingId)
				userId = *existingId;
			else
			{
				jAtt->getStable()->manualUnlock(attachment->att_flags);
				try
				{
					getUserInfo(userId, options, org_filename.c_str(), expanded_name.c_str(),
						&config, false, jAtt, cryptCallback);
				}
				catch(const Exception&)
				{
					jAtt->getStable()->manualLock(attachment->att_flags, ATT_manual_lock);
					throw;
				}

				jAtt->getStable()->manualLock(attachment->att_flags, ATT_manual_lock);
			}

			userId.makeRoleName(options.dpb_sql_dialect);
			UserId::sclInit(tdbb, false, userId);

			// This pair (SHUT_database/SHUT_online) checks itself for valid user name
			if (options.dpb_shutdown)
				SHUT_database(tdbb, options.dpb_shutdown, options.dpb_shutdown_delay, NULL);

			if (options.dpb_online)
				SHUT_online(tdbb, options.dpb_online, NULL);

			// Check if another attachment has or is requesting exclusive database access.
			// If this is an implicit attachment for the security (password) database, don't
			// try to get exclusive attachment to avoid a deadlock condition which happens
			// when a client tries to connect to the security database itself.

			if (!options.dpb_sec_attach)
			{
				bool attachment_succeeded = true;
				if (dbb->dbb_ast_flags & DBB_shutdown_single)
					attachment_succeeded = CCH_exclusive_attachment(tdbb, LCK_none, -1, NULL);
				else
					CCH_exclusive_attachment(tdbb, LCK_none, LCK_WAIT, NULL);

				if (attachment->att_flags & ATT_shutdown)
				{
					const ISC_STATUS err = jAtt->getStable()->getShutError();

					if (dbb->dbb_ast_flags & DBB_shutdown)
						ERR_post(Arg::Gds(isc_shutdown) << Arg::Str(org_filename));
					else if (err)
						ERR_post(Arg::Gds(isc_att_shutdown) << Arg::Gds(err));
					else
						ERR_post(Arg::Gds(isc_att_shutdown));
				}

				if (!attachment_succeeded)
					ERR_post(Arg::Gds(isc_shutdown) << Arg::Str(org_filename));
			}

			// If database is shutdown then kick 'em out.

			if (dbb->dbb_ast_flags & (DBB_shut_attach | DBB_shut_tran))
				ERR_post(Arg::Gds(isc_shutinprog) << Arg::Str(org_filename));

			if (dbb->dbb_ast_flags & DBB_shutdown)
			{
				// Allow only SYSDBA/owner to access database that is shut down
				bool allow_access = attachment->locksmith(tdbb, ACCESS_SHUTDOWN_DATABASE);
				// Handle special shutdown modes
				if (allow_access)
				{
					if (dbb->dbb_ast_flags & DBB_shutdown_full)
					{
						// Full shutdown. Deny access always
						allow_access = false;
					}
					else if (dbb->dbb_ast_flags & DBB_shutdown_single)
					{
						// Single user maintenance. Allow access only if we were able to take exclusive lock
						// Note that logic below this exclusive lock differs for SS and CS builds:
						//   - CS keeps PW database lock from releasing in AST in single-user maintenance mode
						//   - for SS this code effectively checks that no other attachments are present
						//     at call point, ATT_exclusive bit is released just before this procedure exits
						// Things are done this way to handle return to online mode nicely.
						allow_access = CCH_exclusive(tdbb, LCK_PW, WAIT_PERIOD, NULL);
					}
				}
				if (!allow_access)
				{
					// Note we throw exception here when entering full-shutdown mode
					Arg::Gds v(isc_shutdown);
					v << Arg::Str(org_filename);
					if (attachment->att_user && attachment->att_user->testFlag(USR_mapdown))
						v << Arg::Gds(isc_map_down);
					ERR_post(v);
				}
			}

			// Figure out what character set & collation this attachment prefers

			find_intl_charset(tdbb, attachment, &options);

			// if the attachment is through gbak and this attachment is not by owner
			// or sysdba then return error. This has been added here to allow for the
			// GBAK security feature of only allowing the owner or sysdba to backup a
			// database. smistry 10/5/98

			if (attachment->isUtility())
			{
				validateAccess(tdbb, attachment,
					attachment->att_utility == Attachment::UTIL_GBAK ? USE_GBAK_UTILITY :
					attachment->att_utility == Attachment::UTIL_GFIX ? USE_GFIX_UTILITY :
					USE_GSTAT_UTILITY);
			}

			if (options.dpb_verify)
			{
				validateAccess(tdbb, attachment, USE_GFIX_UTILITY);
				if (!CCH_exclusive(tdbb, LCK_PW, WAIT_PERIOD, NULL))
					ERR_post(Arg::Gds(isc_bad_dpb_content) << Arg::Gds(isc_cant_validate));

				// Can't allow garbage collection during database validation.

				VIO_fini(tdbb);

				if (!VAL_validate(tdbb, options.dpb_verify))
					ERR_punt();
			}

			if (options.dpb_reset_icu)
			{
				validateAccess(tdbb, attachment, USE_GFIX_UTILITY);
				DFW_reset_icu(tdbb);
			}

			if (options.dpb_journal.hasData())
				ERR_post(Arg::Gds(isc_bad_dpb_content) << Arg::Gds(isc_cant_start_journal));

			if (options.dpb_wal_action)
			{
				// No WAL anymore. We deleted it.
				ERR_post(Arg::Gds(isc_no_wal));
			}

			if (attachment->att_utility == Attachment::UTIL_GFIX ||
				attachment->att_utility == Attachment::UTIL_GSTAT)
			{
				options.dpb_no_db_triggers = true;
			}

			if (options.dpb_no_db_triggers)
			{
				validateAccess(tdbb, attachment, IGNORE_DB_TRIGGERS);
				attachment->att_flags |= ATT_no_db_triggers;
			}

			if (options.dpb_set_db_sql_dialect)
			{
				validateAccess(tdbb, attachment, CHANGE_HEADER_SETTINGS);
				PAG_set_db_SQL_dialect(tdbb, options.dpb_set_db_sql_dialect);
				dbb->dbb_linger_seconds = 0;
			}

			if (options.dpb_sweep_interval > -1)
			{
				validateAccess(tdbb, attachment, CHANGE_HEADER_SETTINGS);
				PAG_sweep_interval(tdbb, options.dpb_sweep_interval);
				dbb->dbb_sweep_interval = options.dpb_sweep_interval;
			}

			if (options.dpb_set_force_write)
			{
				validateAccess(tdbb, attachment, CHANGE_HEADER_SETTINGS);
				PAG_set_force_write(tdbb, options.dpb_force_write);
			}

			if (options.dpb_set_no_reserve)
			{
				validateAccess(tdbb, attachment, CHANGE_HEADER_SETTINGS);
				PAG_set_no_reserve(tdbb, options.dpb_no_reserve);
			}

			if (options.dpb_set_page_buffers)
			{
				if (dbb->dbb_flags & DBB_shared)
					validateAccess(tdbb, attachment, CHANGE_HEADER_SETTINGS);

				CCH_expand(tdbb, options.dpb_page_buffers);

				if (attachment->locksmith(tdbb, CHANGE_HEADER_SETTINGS))
				{
					PAG_set_page_buffers(tdbb, options.dpb_page_buffers);
					dbb->dbb_linger_seconds = 0;
				}
			}

			if (options.dpb_set_db_readonly)
			{
				validateAccess(tdbb, attachment, CHANGE_HEADER_SETTINGS);
				if (!CCH_exclusive(tdbb, LCK_EX, WAIT_PERIOD, NULL))
				{
					ERR_post(Arg::Gds(isc_lock_timeout) <<
							 Arg::Gds(isc_obj_in_use) << Arg::Str(org_filename));
				}
				PAG_set_db_readonly(tdbb, options.dpb_db_readonly);
				dbb->dbb_linger_seconds = 0;
			}

			CCH_init2(tdbb);
			VIO_init(tdbb);

			PAG_attachment_id(tdbb);

			CCH_release_exclusive(tdbb);

			attachment->att_trace_manager->activate();
			if (attachment->att_trace_manager->needs(ITraceFactory::TRACE_EVENT_ATTACH))
			{
				TraceConnectionImpl conn(attachment);
				attachment->att_trace_manager->event_attach(&conn, false, ITracePlugin::RESULT_SUCCESS);
			}
			attachTraced = true;

			// Recover database after crash during backup difference file merge
			dbb->dbb_backup_manager->endBackup(tdbb, true); // true = do recovery

			if (options.dpb_sweep & isc_dpb_records) {
				TRA_sweep(tdbb);
			}

			dbb->dbb_crypto_manager->startCryptThread(tdbb);

			if (options.dpb_dbkey_scope)
				attachment->att_dbkey_trans = TRA_start(tdbb, 0, 0);

			if (!(attachment->att_flags & ATT_no_db_triggers))
			{
				jrd_tra* transaction = NULL;
				const ULONG save_flags = attachment->att_flags;

				try
				{
					// load all database triggers
					MET_load_db_triggers(tdbb, DB_TRIGGER_CONNECT);
					MET_load_db_triggers(tdbb, DB_TRIGGER_DISCONNECT);
					MET_load_db_triggers(tdbb, DB_TRIGGER_TRANS_START);
					MET_load_db_triggers(tdbb, DB_TRIGGER_TRANS_COMMIT);
					MET_load_db_triggers(tdbb, DB_TRIGGER_TRANS_ROLLBACK);

					// load DDL triggers
					MET_load_ddl_triggers(tdbb);

					const TrigVector* trig_connect = attachment->att_triggers[DB_TRIGGER_CONNECT];
					if (trig_connect && !trig_connect->isEmpty())
					{
						// Start a transaction to execute ON CONNECT triggers.
						// Ensure this transaction can't trigger auto-sweep.
						//// TODO: register the transaction in y-valve - for external engines
						attachment->att_flags |= ATT_no_cleanup;
						transaction = TRA_start(tdbb, 0, NULL);
						attachment->att_flags = save_flags;

						// run ON CONNECT triggers
						EXE_execute_db_triggers(tdbb, transaction, TRIGGER_CONNECT);

						// and commit the transaction
						TRA_commit(tdbb, transaction, false);
					}
				}
				catch (const Exception&)
				{
					attachment->att_flags = save_flags;
					if (!(dbb->dbb_flags & DBB_bugcheck) && transaction)
						TRA_rollback(tdbb, transaction, false, false);
					throw;
				}
			}

			jAtt->getStable()->manualUnlock(attachment->att_flags);

			return jAtt;
		}	// try
		catch (const Exception& ex)
		{
			ex.stuffException(user_status);
			if (attachTraced)
			{
				TraceManager* traceManager = attachment->att_trace_manager;
				TraceConnectionImpl conn(attachment);
				TraceStatusVectorImpl traceStatus(user_status, TraceStatusVectorImpl::TS_ERRORS);

				if (traceManager->needs(ITraceFactory::TRACE_EVENT_ERROR))
					traceManager->event_error(&conn, &traceStatus, "JProvider::attachDatabase");

				if (traceManager->needs(ITraceFactory::TRACE_EVENT_DETACH))
					traceManager->event_detach(&conn, false);
			}
			else
			{
				trace_failed_attach(attachment ? attachment->att_trace_manager : NULL,
					filename, options, false, user_status);
			}

			unwindAttach(tdbb, ex, user_status, attachment, dbb, existingId);
		}
	}
	catch (const Exception& ex)
	{
		ex.stuffException(user_status);
	}

	return NULL;
}


void JBlob::getInfo(CheckStatusWrapper* user_status,
				   unsigned int itemsLength, const unsigned char* items,
				   unsigned int bufferLength, unsigned char* buffer)
{
/**************************************
 *
 *	g d s _ $ b l o b _ i n f o
 *
 **************************************
 *
 * Functional description
 *	Provide information on blob object.
 *
 **************************************/
	try
	{
		EngineContextHolder tdbb(user_status, this, FB_FUNCTION);
		check_database(tdbb);

		try
		{
			INF_blob_info(getHandle(), itemsLength, items, bufferLength, buffer);
		}
		catch (const Exception& ex)
		{
			transliterateException(tdbb, ex, user_status, "JBlob::getInfo");
			return;
		}
	}
	catch (const Exception& ex)
	{
		ex.stuffException(user_status);
		return;
	}

	successful_completion(user_status);
}


void JBlob::cancel(CheckStatusWrapper* user_status)
{
/**************************************
 *
 *	g d s _ $ c a n c e l _ b l o b
 *
 **************************************
 *
 * Functional description
 *	Abort a partially completed blob.
 *
 **************************************/
	freeEngineData(user_status);
}


void JBlob::freeEngineData(CheckStatusWrapper* user_status)
{
/**************************************
 *
 *	g d s _ $ c a n c e l _ b l o b
 *
 **************************************
 *
 * Functional description
 *	Abort a partially completed blob.
 *
 **************************************/
	try
	{
		EngineContextHolder tdbb(user_status, this, FB_FUNCTION);
		check_database(tdbb);

		try
		{
			getHandle()->BLB_cancel(tdbb);
			blob = NULL;
		}
		catch (const Exception& ex)
		{
			transliterateException(tdbb, ex, user_status, "JBlob::freeEngineData");
			return;
		}
	}
	catch (const Exception& ex)
	{
		ex.stuffException(user_status);
		return;
	}

	successful_completion(user_status);
}


void JEvents::cancel(CheckStatusWrapper* user_status)
{
/**************************************
 *
 *	g d s _ $ c a n c e l _ e v e n t s
 *
 **************************************
 *
 * Functional description
 *	Cancel an outstanding event.
 *
 **************************************/
	freeEngineData(user_status);
}


void JEvents::freeEngineData(CheckStatusWrapper* user_status)
{
/**************************************
 *
 *	g d s _ $ c a n c e l _ e v e n t s
 *
 **************************************
 *
 * Functional description
 *	Cancel an outstanding event.
 *
 **************************************/
	try
	{
		EngineContextHolder tdbb(user_status, this, FB_FUNCTION);
		check_database(tdbb);

		try
		{
			Database* const dbb = tdbb->getDatabase();

			if (dbb->dbb_event_mgr)
			{
				dbb->dbb_event_mgr->cancelEvents(id);
			}

			id = -1;
		}
		catch (const Exception& ex)
		{
			transliterateException(tdbb, ex, user_status, "JEvents::freeEngineData");
			return;
		}
	}
	catch (const Exception& ex)
	{
		ex.stuffException(user_status);
		return;
	}

	successful_completion(user_status);
}


void JAttachment::cancelOperation(CheckStatusWrapper* user_status, int option)
{
/**************************************
 *
 *	g d s _ $ c a n c e l _ o p e r a t i o n
 *
 **************************************
 *
 * Functional description
 *	Try to cancel an operation.
 *
 **************************************/
	try
	{
		EngineContextHolder tdbb(user_status, this, FB_FUNCTION,
			AttachmentHolder::ATT_LOCK_ASYNC | AttachmentHolder::ATT_NON_BLOCKING);

		try
		{
			JRD_cancel_operation(tdbb, getHandle(), option);
		}
		catch (const Exception& ex)
		{
			transliterateException(tdbb, ex, user_status, "JAttachment::cancelOperation");
			return;
		}
	}
	catch (const Exception& ex)
	{
		ex.stuffException(user_status);
		return;
	}

	successful_completion(user_status);
}


void JBlob::close(CheckStatusWrapper* user_status)
{
/**************************************
 *
 *	g d s _ $ c l o s e _ b l o b
 *
 **************************************
 *
 * Functional description
 *	Abort a partially completed blob.
 *
 **************************************/
	try
	{
		EngineContextHolder tdbb(user_status, this, FB_FUNCTION);
		check_database(tdbb);

		try
		{
			if (!getHandle()->BLB_close(tdbb))
				getHandle()->blb_interface = NULL;
			blob = NULL;
		}
		catch (const Exception& ex)
		{
			transliterateException(tdbb, ex, user_status, "JBlob::close");
			return;
		}
	}
	catch (const Exception& ex)
	{
		ex.stuffException(user_status);
		return;
	}

	successful_completion(user_status);
}


void JTransaction::commit(CheckStatusWrapper* user_status)
{
/**************************************
 *
 *	g d s _ $ c o m m i t
 *
 **************************************
 *
 * Functional description
 *	Commit a transaction.
 *
 **************************************/
	try
	{
		EngineContextHolder tdbb(user_status, this, FB_FUNCTION);
		check_database(tdbb);

		try
		{
			JRD_commit_transaction(tdbb, getHandle());
			transaction = NULL;
		}
		catch (const Exception& ex)
		{
			transliterateException(tdbb, ex, user_status, "JTransaction::commit");
			return;
		}
	}
	catch (const Exception& ex)
	{
		ex.stuffException(user_status);
		return;
	}

	successful_completion(user_status);
}


void JTransaction::commitRetaining(CheckStatusWrapper* user_status)
{
/**************************************
 *
 *	g d s _ $ c o m m i t _ r e t a i n i n g
 *
 **************************************
 *
 * Functional description
 *	Commit a transaction.
 *
 **************************************/
	try
	{
		EngineContextHolder tdbb(user_status, this, FB_FUNCTION);
		check_database(tdbb);

		try
		{
			JRD_commit_retaining(tdbb, getHandle());
		}
		catch (const Exception& ex)
		{
			transliterateException(tdbb, ex, user_status, "JTransaction::commitRetaining");
			return;
		}
	}
	catch (const Exception& ex)
	{
		ex.stuffException(user_status);
		return;
	}

	successful_completion(user_status);
}


ITransaction* JTransaction::join(CheckStatusWrapper* user_status, ITransaction* transaction)
{
	try
	{
		EngineContextHolder tdbb(user_status, this, FB_FUNCTION);
		check_database(tdbb);

		return DtcInterfacePtr()->join(user_status, this, transaction);
	}
	catch (const Exception& ex)
	{
		ex.stuffException(user_status);
	}
	return NULL;
}

JTransaction* JTransaction::validate(CheckStatusWrapper* user_status, IAttachment* testAtt)
{
	try
	{
		EngineContextHolder tdbb(user_status, this, FB_FUNCTION);
		check_database(tdbb);

		// Do not raise error in status - just return NULL if attachment does not match
		return sAtt->getInterface() == testAtt ? this : NULL;
	}
	catch (const Exception& ex)
	{
		ex.stuffException(user_status);
	}
	return NULL;
}

JTransaction* JTransaction::enterDtc(CheckStatusWrapper* user_status)
{
	try
	{
		EngineContextHolder tdbb(user_status, this, FB_FUNCTION);
		check_database(tdbb);

		JTransaction* copy = FB_NEW JTransaction(this);
		copy->addRef();

		transaction = NULL;
		release();

		return copy;
	}
	catch (const Exception& ex)
	{
		ex.stuffException(user_status);
	}
	return NULL;
}

JRequest* JAttachment::compileRequest(CheckStatusWrapper* user_status,
	unsigned int blr_length, const unsigned char* blr)
{
/**************************************
 *
 *	g d s _ $ c o m p i l e
 *
 **************************************
 *
 * Functional description
 *
 **************************************/
	JrdStatement* stmt = NULL;

	try
	{
		EngineContextHolder tdbb(user_status, this, FB_FUNCTION);
		check_database(tdbb);

		TraceBlrCompile trace(tdbb, blr_length, blr);
		try
		{
			jrd_req* request = NULL;
			JRD_compile(tdbb, getHandle(), &request, blr_length, blr, RefStrPtr(), 0, NULL, false);
			stmt = request->getStatement();

			trace.finish(request, ITracePlugin::RESULT_SUCCESS);
		}
		catch (const Exception& ex)
		{
			const ISC_STATUS exc = transliterateException(tdbb, ex, user_status, "JAttachment::compileRequest");
			const bool no_priv = (exc == isc_no_priv);
			trace.finish(NULL, no_priv ? ITracePlugin::RESULT_UNAUTHORIZED : ITracePlugin::RESULT_FAILED);

			return NULL;
		}
	}
	catch (const Exception& ex)
	{
		ex.stuffException(user_status);
		return NULL;
	}

	successful_completion(user_status);

	JRequest* jr = FB_NEW JRequest(stmt, getStable());
	jr->addRef();
	return jr;
}


JBlob* JAttachment::createBlob(CheckStatusWrapper* user_status, ITransaction* tra, ISC_QUAD* blob_id,
	unsigned int bpb_length, const unsigned char* bpb)
{
/**************************************
 *
 *	g d s _ $ c r e a t e _ b l o b
 *
 **************************************
 *
 * Functional description
 *	Create a new blob.
 *
 **************************************/
	blb* blob = NULL;

	try
	{
		EngineContextHolder tdbb(user_status, this, FB_FUNCTION);
		check_database(tdbb);

		validateHandle(tdbb, getEngineTransaction(user_status, tra));

		try
		{
			jrd_tra* const transaction = find_transaction(tdbb);
			blob = blb::create2(tdbb, transaction, reinterpret_cast<bid*>(blob_id), bpb_length, bpb, true);
		}
		catch (const Exception& ex)
		{
			transliterateException(tdbb, ex, user_status, "JAttachment::createBlob");
			return NULL;
		}
	}
	catch (const Exception& ex)
	{
		 ex.stuffException(user_status);
		 return NULL;
	}

	successful_completion(user_status);

	JBlob* jb = FB_NEW JBlob(blob, getStable());
	jb->addRef();
	blob->blb_interface = jb;
	return jb;
}


JAttachment* JProvider::createDatabase(CheckStatusWrapper* user_status, const char* filename,
	unsigned int dpb_length, const unsigned char* dpb)
{
/**************************************
 *
 *	g d s _ $ c r e a t e _ d a t a b a s e
 *
 **************************************
 *
 * Functional description
 *	Create a nice, squeeky clean database, uncorrupted by user data.
 *
 **************************************/
	RefDeb(DEB_AR_JATT, "JProvider::createDatabase");
	try
	{
		ThreadContextHolder tdbb(user_status);
		MutexEnsureUnlock guardDbInit(dbInitMutex, FB_FUNCTION);

		UserId userId;
		DatabaseOptions options;
		PathName org_filename, expanded_name;
		bool is_alias = false;
		Firebird::RefPtr<const Config> config;

		try
		{
			// Process database parameter block
			bool invalid_client_SQL_dialect = false;
			options.get(dpb, dpb_length, invalid_client_SQL_dialect);
			if (!invalid_client_SQL_dialect && options.dpb_sql_dialect == 99) {
				options.dpb_sql_dialect = 0;
			}

			if (options.dpb_org_filename.hasData())
				org_filename = options.dpb_org_filename;
			else
			{
				org_filename = filename;

				if (!options.dpb_utf8_filename)
					ISC_systemToUtf8(org_filename);

				ISC_unescape(org_filename);
			}

			ISC_utf8ToSystem(org_filename);

			// Resolve given alias name
			is_alias = expandDatabaseName(org_filename, expanded_name, &config);
			if (!is_alias)
			{
				expanded_name = filename;

				if (!options.dpb_utf8_filename)
					ISC_systemToUtf8(expanded_name);

				ISC_unescape(expanded_name);
				ISC_utf8ToSystem(expanded_name);
			}

			// Check to see if the database is truly local or if it just looks
			// that way
			if (ISC_check_if_remote(expanded_name, true))
				ERR_post(Arg::Gds(isc_unavailable));

			// Check for correct credentials supplied
			getUserInfo(userId, options, org_filename.c_str(), NULL, &config, true, nullptr, cryptCallback);

#ifdef WIN_NT
			guardDbInit.enter();		// Required to correctly expand name of just created database

			// Need to re-expand under lock to take into an account file existance (or not)
			is_alias = expandDatabaseName(org_filename, expanded_name, &config);
			if (!is_alias)
			{
				expanded_name = filename;

				if (!options.dpb_utf8_filename)
					ISC_systemToUtf8(expanded_name);

				ISC_unescape(expanded_name);
				ISC_utf8ToSystem(expanded_name);
			}
#endif
		}
		catch (const Exception& ex)
		{
			ex.stuffException(user_status);
			trace_failed_attach(NULL, filename, options, true, user_status);
			throw;
		}

		// Check database against conf file.
		const VdnResult vdn = verifyDatabaseName(expanded_name, tdbb->tdbb_status_vector, is_alias);
		if (!is_alias && vdn == VDN_FAIL)
		{
			trace_failed_attach(NULL, filename, options, true, tdbb->tdbb_status_vector);
			status_exception::raise(tdbb->tdbb_status_vector);
		}

		Database* dbb = NULL;
		Jrd::Attachment* attachment = NULL;

		// Initialize special error handling
		try
		{
			// Check for ability to access requested DB remotely
			if (options.dpb_remote_address.hasData() && !config->getRemoteAccess())
			{
				ERR_post(Arg::Gds(isc_no_priv) << Arg::Str("remote") <<
												  Arg::Str("database") <<
												  Arg::Str(org_filename));
			}

#ifndef WIN_NT
			guardDbInit.enter();
#endif

			// Unless we're already attached, do some initialization
			RefMutexUnlock initGuard;
			JAttachment* jAtt = initAttachment(tdbb, expanded_name,
				is_alias ? org_filename : expanded_name,
				config, false, options, initGuard, pluginConfig, this);

			dbb = tdbb->getDatabase();
			fb_assert(dbb);
			fb_assert(dbb->dbb_flags & DBB_new);
			fb_assert(dbb->dbb_flags & DBB_creating);
			attachment = tdbb->getAttachment();
			fb_assert(attachment);

			Sync dbbGuard(&dbb->dbb_sync, "createDatabase");
			dbbGuard.lock(SYNC_EXCLUSIVE);

			EngineContextHolder tdbb(user_status, jAtt, FB_FUNCTION, AttachmentHolder::ATT_DONT_LOCK);

			attachment->att_crypt_callback = getDefCryptCallback(cryptCallback);

			if (options.dpb_working_directory.hasData())
				attachment->att_working_directory = options.dpb_working_directory;

			if (options.dpb_sec_attach)
				attachment->att_flags |= ATT_security_db;
			if (options.dpb_map_attach)
				attachment->att_flags |= ATT_mapping;

			if (options.dpb_gbak_attach)
				attachment->att_utility = Attachment::UTIL_GBAK;

			if (options.dpb_no_db_triggers)
				attachment->att_flags |= ATT_no_db_triggers;

			switch (options.dpb_sql_dialect)
			{
			case SQL_DIALECT_V5:
				break;
			case 0:
			case SQL_DIALECT_V6:
				dbb->dbb_flags |= DBB_DB_SQL_dialect_3;
				break;
			default:
				ERR_post(Arg::Gds(isc_database_create_failed) << Arg::Str(expanded_name) <<
						 Arg::Gds(isc_inv_dialect_specified) << Arg::Num(options.dpb_sql_dialect) <<
						 Arg::Gds(isc_valid_db_dialects) << Arg::Str("1 and 3"));
				break;
			}

			attachment->att_client_charset = attachment->att_charset = options.dpb_interp;

			if (!options.dpb_page_size) {
				options.dpb_page_size = DEFAULT_PAGE_SIZE;
			}

			USHORT page_size = MIN_PAGE_SIZE;
			for (; page_size < MAX_PAGE_SIZE; page_size <<= 1)
			{
				if (options.dpb_page_size < page_size << 1)
					break;
			}

			dbb->dbb_page_size = (page_size > MAX_PAGE_SIZE) ? MAX_PAGE_SIZE : page_size;

			TRA_init(attachment);

			PageSpace* pageSpace = dbb->dbb_page_manager.findPageSpace(DB_PAGE_SPACE);
			try
			{
				// try to create with overwrite = false
				pageSpace->file = PIO_create(tdbb, expanded_name, false, false);
			}
			catch (status_exception)
			{
				if (options.dpb_overwrite)
				{
					// isc_dpb_no_db_triggers is required for 2 reasons
					// - it disables non-DBA attaches with isc_adm_task_denied or isc_miss_prvlg error
					// - it disables any user code to be executed when we later lock
					//   databases_mutex with OverwriteHolder
					ClumpletWriter dpbWriter(ClumpletReader::dpbList, MAX_DPB_SIZE, dpb, dpb_length);
					dpbWriter.insertByte(isc_dpb_no_db_triggers, 1);
					dpb = dpbWriter.getBuffer();
					dpb_length = dpbWriter.getBufferLength();

					OverwriteHolder overwriteCheckHolder(dbb);

					JAttachment* attachment2 = internalAttach(user_status, filename, dpb_length,
						dpb, &userId);
					switch (user_status->getErrors()[1])
					{
						case isc_adm_task_denied:
						case isc_miss_prvlg:
							throw;
						default:
							break;
					}

					bool allow_overwrite = false;

					if (attachment2)
					{
						allow_overwrite = attachment2->getHandle()->locksmith(tdbb, DROP_DATABASE);
						attachment2->detach(user_status);
					}
					else
					{
						// clear status after failed attach
						user_status->init();
						allow_overwrite = true;
					}

					if (allow_overwrite)
					{
						// file is a database and the user (SYSDBA or owner) has right to overwrite
						pageSpace->file = PIO_create(tdbb, expanded_name, options.dpb_overwrite, false);
					}
					else
					{
						ERR_post(Arg::Gds(isc_no_priv) << Arg::Str("overwrite") <<
														  Arg::Str("database") <<
														  Arg::Str(expanded_name));
					}
				}
				else
					throw;
			}

#ifdef WIN_NT
			dbb->dbb_filename.assign(pageSpace->file->fil_string);	// first dbb file
#endif
#ifdef HAVE_ID_BY_NAME
			os_utils::getUniqueFileId(dbb->dbb_filename.c_str(), dbb->dbb_id);
#endif

			// Initialize the lock manager
			dbb->dbb_lock_mgr = LockManager::create(dbb->getUniqueFileId(), dbb->dbb_config);

			// Initialize locks
			LCK_init(tdbb, LCK_OWNER_database);
			LCK_init(tdbb, LCK_OWNER_attachment);
			init_database_lock(tdbb);

			jAtt->getStable()->manualAsyncUnlock(attachment->att_flags);

			INI_init(tdbb);
			PAG_init(tdbb);

			UserId::sclInit(tdbb, true, userId);

			if (options.dpb_set_page_buffers)
				dbb->dbb_page_buffers = options.dpb_page_buffers;

			options.setBuffers(dbb->dbb_config);
			CCH_init(tdbb, options.dpb_buffers);

			// NS: Use alias as database ID only if accessing database using file name is not possible.
			//
			// This way we:
			// 1. Ensure uniqueness of ID even in presence of multiple processes
			// 2. Make sure that ID value can be used to connect back to database
			//
			if (is_alias && vdn == VDN_FAIL)
				dbb->dbb_database_name = org_filename;
			else
				dbb->dbb_database_name = dbb->dbb_filename;

			dbb->dbb_tip_cache = FB_NEW_POOL(*dbb->dbb_permanent) TipCache(dbb);

			// Initialize backup difference subsystem. This must be done before WAL and shadowing
			// is enabled because nbackup it is a lower level subsystem
			dbb->dbb_backup_manager = FB_NEW_POOL(*dbb->dbb_permanent) BackupManager(tdbb,
				dbb, Ods::hdr_nbak_normal);
			dbb->dbb_backup_manager->dbCreating = true;
			dbb->dbb_crypto_manager = FB_NEW_POOL(*dbb->dbb_permanent) CryptoManager(tdbb);

			PAG_format_header(tdbb);
			INI_init2(tdbb);
			PAG_format_pip(tdbb, *pageSpace);

			dbb->dbb_page_manager.initTempPageSpace(tdbb);

			if (options.dpb_set_page_buffers)
				PAG_set_page_buffers(tdbb, options.dpb_page_buffers);

			if (options.dpb_set_no_reserve)
				PAG_set_no_reserve(tdbb, options.dpb_no_reserve);

			fb_assert(attachment->att_user);	// set by UserId::sclInit()
			INI_format(attachment->att_user->getUserName().c_str(),
				options.dpb_set_db_charset.c_str());

			// If we have not allocated first TIP page, do it now.
			if (!dbb->dbb_t_pages || !dbb->dbb_t_pages->count())
				TRA_extend_tip(tdbb, 0);

			// There is no point to move database online at database creation since it is online by default.
			// We do not allow to create database that is fully shut down.
			if (options.dpb_online || (options.dpb_shutdown & isc_dpb_shut_mode_mask) == isc_dpb_shut_full)
				ERR_post(Arg::Gds(isc_bad_shutdown_mode) << Arg::Str(org_filename));

			if (options.dpb_shutdown) {
				SHUT_database(tdbb, options.dpb_shutdown, options.dpb_shutdown_delay, &dbbGuard);
			}

			if (options.dpb_sweep_interval > -1)
			{
				PAG_sweep_interval(tdbb, options.dpb_sweep_interval);
				dbb->dbb_sweep_interval = options.dpb_sweep_interval;
			}

			if (options.dpb_set_force_write)
				PAG_set_force_write(tdbb, options.dpb_force_write);

			// initialize shadowing semaphore as soon as the database is ready for it
			// but before any real work is done

			SDW_init(tdbb, options.dpb_activate_shadow, options.dpb_delete_shadow);

			CCH_init2(tdbb);
			VIO_init(tdbb);

			if (options.dpb_set_db_readonly)
			{
				if (!CCH_exclusive(tdbb, LCK_EX, WAIT_PERIOD, &dbbGuard))
				{
					ERR_post(Arg::Gds(isc_lock_timeout) <<
							 Arg::Gds(isc_obj_in_use) << Arg::Str(org_filename));
				}

				PAG_set_db_readonly(tdbb, options.dpb_db_readonly);
			}

			PAG_attachment_id(tdbb);

			CCH_release_exclusive(tdbb);

			// Figure out what character set & collation this attachment prefers

			find_intl_charset(tdbb, attachment, &options);

			CCH_flush(tdbb, FLUSH_FINI, 0);

			if (!options.dpb_set_force_write)
				PAG_set_force_write(tdbb, true);

			dbb->dbb_crypto_manager->attach(tdbb, attachment);
			dbb->dbb_backup_manager->dbCreating = false;

			config->notify();

			// Init complete - we can release dbInitMutex
			dbb->dbb_flags &= ~(DBB_new | DBB_creating);
			guardDbInit.leave();

			// Report that we created attachment to Trace API
			attachment->att_trace_manager->activate();
			if (attachment->att_trace_manager->needs(ITraceFactory::TRACE_EVENT_ATTACH))
			{
				TraceConnectionImpl conn(attachment);
				attachment->att_trace_manager->event_attach(&conn, true, ITracePlugin::RESULT_SUCCESS);
			}

			jAtt->getStable()->manualUnlock(attachment->att_flags);

			return jAtt;
		}	// try
		catch (const Exception& ex)
		{
			ex.stuffException(user_status);
			trace_failed_attach(attachment ? attachment->att_trace_manager : NULL,
				filename, options, true, user_status);

			unwindAttach(tdbb, ex, user_status, attachment, dbb, false);
		}
	}
	catch (const Exception& ex)
	{
		ex.stuffException(user_status);
	}

	return NULL;
}


void JAttachment::getInfo(CheckStatusWrapper* user_status, unsigned int item_length, const unsigned char* items,
	unsigned int buffer_length, unsigned char* buffer)
{
/**************************************
 *
 *	g d s _ $ d a t a b a s e _ i n f o
 *
 **************************************
 *
 * Functional description
 *	Provide information on database object.
 *
 **************************************/
	try
	{
		EngineContextHolder tdbb(user_status, this, FB_FUNCTION);
		check_database(tdbb);

		try
		{
			INF_database_info(tdbb, item_length, items, buffer_length, buffer);
		}
		catch (const Exception& ex)
		{
			transliterateException(tdbb, ex, user_status, "JAttachment::getInfo");
			return;
		}
	}
	catch (const Exception& ex)
	{
		ex.stuffException(user_status);
		return;
	}

	successful_completion(user_status);
}


void JAttachment::executeDyn(CheckStatusWrapper* status, ITransaction* /*tra*/, unsigned int /*length*/,
	const unsigned char* /*dyn*/)
{
/**************************************
 *
 *	g d s _ $ d d l
 *
 **************************************
 *
 * This function is deprecated and "removed".
 *
 **************************************/
	(Arg::Gds(isc_feature_removed) << Arg::Str("isc_ddl")).copyTo(status);
}


void JAttachment::detach(CheckStatusWrapper* user_status)
{
/**************************************
 *
 *	g d s _ $ d e t a c h
 *
 **************************************
 *
 * Functional description
 *	Close down a database.
 *
 **************************************/
	RefDeb(DEB_RLS_JATT, "JAttachment::detach");
	freeEngineData(user_status, false);
}


void JAttachment::freeEngineData(CheckStatusWrapper* user_status, bool forceFree)
{
/**************************************
 *
 *	f r e e E n g i n e D a t a
 *
 **************************************
 *
 * Functional description
 *	Close down a database.
 *
 **************************************/
	try
	{
		EngineContextHolder tdbb(user_status, this, FB_FUNCTION, AttachmentHolder::ATT_NO_SHUTDOWN_CHECK);
		Jrd::Attachment* const attachment = getHandle();
		Database* const dbb = tdbb->getDatabase();

		try
		{
			if (attachment->att_in_use)
				status_exception::raise(Arg::Gds(isc_attachment_in_use));

			unsigned flags = PURGE_LINGER;

			if (engineShutdown ||
				(dbb->dbb_ast_flags & DBB_shutdown) ||
				(attachment->att_flags & ATT_shutdown))
			{
				flags |= PURGE_FORCE;
			}

			if (forceFree)
				flags |= PURGE_NOCHECK;

			ISC_STATUS reason = 0;
			if (!forceFree)
				reason = 0;
			else if (engineShutdown)
				reason = isc_att_shut_engine;
			else if (dbb->dbb_ast_flags & DBB_shutdown)
				reason = isc_att_shut_db_down;

			attachment->signalShutdown(reason);
			purge_attachment(tdbb, getStable(), flags);

			att->release();
			att = NULL;
		}
		catch (const Exception& ex)
		{
			transliterateException(tdbb, ex, user_status, "JAttachment::freeEngineData");
			return;
		}
	}
	catch (const Exception& ex)
	{
		ex.stuffException(user_status);
		return;
	}

	successful_completion(user_status);
}


void JAttachment::dropDatabase(CheckStatusWrapper* user_status)
{
/**************************************
 *
 *	i s c _ d r o p _ d a t a b a s e
 *
 **************************************
 *
 * Functional description
 *	Close down and purge a database.
 *
 **************************************/
	try
	{
		EngineContextHolder tdbb(user_status, this, FB_FUNCTION, AttachmentHolder::ATT_LOCK_ASYNC);
		Jrd::Attachment* attachment = getHandle();
		Database* const dbb = tdbb->getDatabase();

		try
		{
			MutexEnsureUnlock guard(*(getStable()->getMutex()), FB_FUNCTION);
			if (!guard.tryEnter())
			{
				status_exception::raise(Arg::Gds(isc_attachment_in_use));
			}

			// Prepare to set ODS to 0
   			WIN window(HEADER_PAGE_NUMBER);
			Ods::header_page* header = NULL;

			try
			{
				Sync sync(&dbb->dbb_sync, "JAttachment::dropDatabase()");

				if (attachment->att_in_use || attachment->att_use_count)
					status_exception::raise(Arg::Gds(isc_attachment_in_use));

				const PathName& file_name = attachment->att_filename;

				if (!attachment->locksmith(tdbb, DROP_DATABASE))
				{
					ERR_post(Arg::Gds(isc_no_priv) << Arg::Str("drop") <<
													  Arg::Str("database") <<
													  Arg::Str(file_name));
				}

				if (attachment->att_flags & ATT_shutdown)
				{
					const ISC_STATUS err = getStable()->getShutError();

					if (dbb->dbb_ast_flags & DBB_shutdown)
						ERR_post(Arg::Gds(isc_shutdown) << Arg::Str(file_name));
					else if (err)
						ERR_post(Arg::Gds(isc_att_shutdown) << Arg::Gds(err));
					else
						ERR_post(Arg::Gds(isc_att_shutdown));
				}

				if (!CCH_exclusive(tdbb, LCK_PW, WAIT_PERIOD, NULL))
				{
					ERR_post(Arg::Gds(isc_lock_timeout) <<
							 Arg::Gds(isc_obj_in_use) << Arg::Str(file_name));
				}

				// Lock header page before taking database lock
				header = (Ods::header_page*) CCH_FETCH(tdbb, &window, LCK_write, pag_header);

				// Check if same process has more attachments
				sync.lock(SYNC_EXCLUSIVE);
				if (dbb->dbb_attachments && dbb->dbb_attachments->att_next)
				{
					ERR_post(Arg::Gds(isc_no_meta_update) <<
							 Arg::Gds(isc_obj_in_use) << Arg::Str("DATABASE"));
				}

				// dbb->dbb_extManager.closeAttachment(tdbb, attachment);
				// To be reviewed by Adriano - it will be anyway called in release_attachment

				// Forced release of all transactions
				purge_transactions(tdbb, attachment, true);

				tdbb->tdbb_flags |= TDBB_detaching;

				// Here we have database locked in exclusive mode.
				// Just mark the header page with an 0 ods version so that no other
				// process can attach to this database once we release our exclusive
				// lock and start dropping files.
				CCH_MARK_MUST_WRITE(tdbb, &window);
				header->hdr_ods_version = 0;
				header = NULL;		// In case of exception in CCH_RELEASE() do not repeat it in catch
				CCH_RELEASE(tdbb, &window);

				// Notify Trace API manager about successful drop of database
				if (attachment->att_trace_manager->needs(ITraceFactory::TRACE_EVENT_DETACH))
				{
					TraceConnectionImpl conn(attachment);
					attachment->att_trace_manager->event_detach(&conn, true);
				}
			}
			catch (const Exception&)
			{
				if (header)
				{
					CCH_RELEASE(tdbb, &window);
				}
				CCH_release_exclusive(tdbb);
				throw;
			}

			// Unlink attachment from database
			release_attachment(tdbb, attachment);
			att = NULL;
			attachment = NULL;
			guard.leave();

			PageSpace* pageSpace = dbb->dbb_page_manager.findPageSpace(DB_PAGE_SPACE);
			const jrd_file* file = pageSpace->file;
			const Shadow* shadow = dbb->dbb_shadow;

			if (JRD_shutdown_database(dbb))
			{
				// This point on database is useless

				// drop the files here
				bool err = drop_files(file);
				for (; shadow; shadow = shadow->sdw_next)
				{
					err = drop_files(shadow->sdw_file) || err;
				}

				tdbb->setDatabase(NULL);
				Database::destroy(dbb);

				if (err)
				{
					Arg::Gds(isc_drdb_completed_with_errs).copyTo(user_status);
				}
			}
		}
		catch (const Exception& ex)
		{
			transliterateException(tdbb, ex, user_status, "JAttachment::drop");
			return;
		}
	}
	catch (const Exception& ex)
	{
		ex.stuffException(user_status);
		return;
	}

	successful_completion(user_status, isc_drdb_completed_with_errs);
}


int JBlob::getSegment(CheckStatusWrapper* user_status, unsigned int buffer_length, void* buffer,
	unsigned int* segment_length)
{
/**************************************
 *
 *	g d s _ $ g e t _ s e g m e n t
 *
 **************************************
 *
 * Functional description
 *	Get a segment from a blob.
 *
 **************************************/
	unsigned int len = 0;
	int cc = IStatus::RESULT_ERROR;

	try
	{
		EngineContextHolder tdbb(user_status, this, FB_FUNCTION);
		check_database(tdbb);

		try
		{
			len = getHandle()->BLB_get_segment(tdbb, buffer, buffer_length);
		}
		catch (const Exception& ex)
		{
			transliterateException(tdbb, ex, user_status, "JBlob::getSegment");
			return cc;
		}

		if (getHandle()->blb_flags & BLB_eof)
			cc = IStatus::RESULT_NO_DATA;
		else if (getHandle()->getFragmentSize())
			cc = IStatus::RESULT_SEGMENT;
		else
			cc = IStatus::RESULT_OK;
	}
	catch (const Exception& ex)
	{
		ex.stuffException(user_status);
		return cc;
	}

	successful_completion(user_status);
	if (segment_length)
		*segment_length = len;
	return cc;
}


int JAttachment::getSlice(CheckStatusWrapper* user_status, ITransaction* tra, ISC_QUAD* array_id,
	unsigned int /*sdl_length*/, const unsigned char* sdl, unsigned int param_length,
	const unsigned char* param, int slice_length, unsigned char* slice)
{
/**************************************
 *
 *	g d s _ $ g e t _ s l i c e
 *
 **************************************
 *
 * Functional description
 *	Snatch a slice of an array.
 *
 **************************************/
	int return_length = 0;

	try
	{
		EngineContextHolder tdbb(user_status, this, FB_FUNCTION);

		validateHandle(tdbb, getEngineTransaction(user_status, tra));

		check_database(tdbb);

		try
		{
			jrd_tra* const transaction = find_transaction(tdbb);

			if (!array_id->gds_quad_low && !array_id->gds_quad_high)
				MOVE_CLEAR(slice, slice_length);
			else
			{
				return_length = blb::get_slice(tdbb, transaction, reinterpret_cast<bid*>(array_id),
											  sdl, param_length, param, slice_length, slice);
			}
		}
		catch (const Exception& ex)
		{
			transliterateException(tdbb, ex, user_status, "JAttachment::getSlice");
			return return_length;
		}
	}
	catch (const Exception& ex)
	{
		ex.stuffException(user_status);
		return return_length;
	}

	successful_completion(user_status);

	return return_length;
}


JBlob* JAttachment::openBlob(CheckStatusWrapper* user_status, ITransaction* tra, ISC_QUAD* blob_id,
	unsigned int bpb_length, const unsigned char* bpb)
{
/**************************************
 *
 *	g d s _ $ o p e n _ b l o b 2
 *
 **************************************
 *
 * Functional description
 *	Open an existing blob.
 *
 **************************************/
	blb* blob = NULL;

	try
	{
		EngineContextHolder tdbb(user_status, this, FB_FUNCTION);

		validateHandle(tdbb, getEngineTransaction(user_status, tra));

		check_database(tdbb);

		try
		{
			jrd_tra* const transaction = find_transaction(tdbb);
			const bid* id = reinterpret_cast<bid*>(blob_id);

			if (blob_id->gds_quad_high)
				transaction->checkBlob(tdbb, id);

			blob = blb::open2(tdbb, transaction, id, bpb_length, bpb, true);
		}
		catch (const Exception& ex)
		{
			transliterateException(tdbb, ex, user_status, "JAttachment::openBlob");
			return NULL;
		}
	}
	catch (const Exception& ex)
	{
		ex.stuffException(user_status);
		return NULL;
	}

	successful_completion(user_status);

	JBlob* jb = FB_NEW JBlob(blob, getStable());
	jb->addRef();
	blob->blb_interface = jb;
	return jb;
}


void JTransaction::prepare(CheckStatusWrapper* user_status, unsigned int msg_length, const unsigned char* msg)
{
/**************************************
 *
 *	g d s _ $ p r e p a r e
 *
 **************************************
 *
 * Functional description
 *	Prepare a transaction for commit.  First phase of a two
 *	phase commit.
 *
 **************************************/
	try
	{
		EngineContextHolder tdbb(user_status, this, FB_FUNCTION);
		check_database(tdbb);

		try
		{
			prepare_tra(tdbb, getHandle(), msg_length, msg);
		}
		catch (const Exception& ex)
		{
			transliterateException(tdbb, ex, user_status, "JTransaction::prepare");
			return;
		}
	}
	catch (const Exception& ex)
	{
		ex.stuffException(user_status);
		return;
	}

	successful_completion(user_status);
}


void JBlob::putSegment(CheckStatusWrapper* user_status, unsigned int buffer_length, const void* buffer)
{
/**************************************
 *
 *	g d s _ $ p u t _ s e g m e n t
 *
 **************************************
 *
 * Functional description
 *	Abort a partially completed blob.
 *
 **************************************/
	try
	{
		EngineContextHolder tdbb(user_status, this, FB_FUNCTION);
		check_database(tdbb);

		try
		{
			blb* b = getHandle();

			if (buffer_length <= MAX_USHORT)
				b->BLB_put_segment(tdbb, buffer, buffer_length);
			else if (!b->isSegmented())
				b->BLB_put_data(tdbb, static_cast<const UCHAR*>(buffer), buffer_length);
			else
			{
				ERR_post(Arg::Gds(isc_imp_exc) << Arg::Gds(isc_blobtoobig) <<
						 Arg::Gds(isc_random) << "Segment size >= 64Kb");
			}
		}
		catch (const Exception& ex)
		{
			transliterateException(tdbb, ex, user_status, "JBlob::putSegment");
			return;
		}
	}
	catch (const Exception& ex)
	{
		ex.stuffException(user_status);
		return;
	}

	successful_completion(user_status);
}


void JAttachment::putSlice(CheckStatusWrapper* user_status, ITransaction* tra, ISC_QUAD* array_id,
	unsigned int /*sdlLength*/, const unsigned char* sdl, unsigned int paramLength,
	const unsigned char* param, int sliceLength, unsigned char* slice)
{
/**************************************
 *
 *	g d s _ $ p u t _ s l i c e
 *
 **************************************
 *
 * Functional description
 *	Snatch a slice of an array.
 *
 **************************************/
	try
	{
		EngineContextHolder tdbb(user_status, this, FB_FUNCTION);

		validateHandle(tdbb, getEngineTransaction(user_status, tra));

		check_database(tdbb);

		try
		{
			jrd_tra* const transaction = find_transaction(tdbb);
			blb::put_slice(tdbb, transaction, reinterpret_cast<bid*>(array_id),
				sdl, paramLength, param, sliceLength, slice);
		}
		catch (const Exception& ex)
		{
			transliterateException(tdbb, ex, user_status, "JAttachment::putSlice");
			return;
		}
	}
	catch (const Exception& ex)
	{
		ex.stuffException(user_status);
		return;
	}

	successful_completion(user_status);
}


JEvents* JAttachment::queEvents(CheckStatusWrapper* user_status, IEventCallback* callback,
	unsigned int length, const unsigned char* events)
{
/**************************************
 *
 *	g d s _ $ q u e _ e v e n t s
 *
 **************************************
 *
 * Functional description
 *	Que a request for event notification.
 *
 **************************************/
	JEvents* ev = NULL;

	try
	{
		EngineContextHolder tdbb(user_status, this, FB_FUNCTION);
		check_database(tdbb);

		try
		{
			Database* const dbb = tdbb->getDatabase();

			EventManager::init(getHandle());

			int id = dbb->dbb_event_mgr->queEvents(getHandle()->att_event_session,
												   length, events, callback);
			ev = FB_NEW JEvents(id, getStable(), callback);
			ev->addRef();
		}
		catch (const Exception& ex)
		{
			transliterateException(tdbb, ex, user_status, "JAttachment::queEvents");
			return ev;
		}
	}
	catch (const Exception& ex)
	{
		ex.stuffException(user_status);
		return ev;
	}

	successful_completion(user_status);

	return ev;
}


void JRequest::receive(CheckStatusWrapper* user_status, int level, unsigned int msg_type,
					   unsigned int msg_length, unsigned char* msg)
{
/**************************************
 *
 *	g d s _ $ r e c e i v e
 *
 **************************************
 *
 * Functional description
 *	Send a record to the host program.
 **************************************/
	try
	{
		EngineContextHolder tdbb(user_status, this, FB_FUNCTION);
		check_database(tdbb);

		jrd_req* request = verify_request_synchronization(getHandle(), level);

		try
		{
			JRD_receive(tdbb, request, msg_type, msg_length, msg);
		}
		catch (const Exception& ex)
		{
			transliterateException(tdbb, ex, user_status, "JRequest::receive");
			return;
		}
	}
	catch (const Exception& ex)
	{
		ex.stuffException(user_status);
		return;
	}

	successful_completion(user_status);
}


JTransaction* JAttachment::reconnectTransaction(CheckStatusWrapper* user_status, unsigned int length,
	const unsigned char* id)
{
/**************************************
 *
 *	g d s _ $ r e c o n n e c t
 *
 **************************************
 *
 * Functional description
 *	Connect to a transaction in limbo.
 *
 **************************************/
	jrd_tra* tra = NULL;

	try
	{
		EngineContextHolder tdbb(user_status, this, FB_FUNCTION);
		check_database(tdbb);

		try
		{
			tra = TRA_reconnect(tdbb, id, length);
		}
		catch (const Exception& ex)
		{
			transliterateException(tdbb, ex, user_status, "JAttachment::reconnectTransaction");
			return NULL;
		}
	}
	catch (const Exception& ex)
	{
		ex.stuffException(user_status);
		return NULL;
	}

	successful_completion(user_status);

	JTransaction* jt = FB_NEW JTransaction(tra, getStable());
	tra->setInterface(jt);
	jt->addRef();
	return jt;
}


void JRequest::free(CheckStatusWrapper* user_status)
{
/**************************************
 *
 *	g d s _ $ r e l e a s e _ r e q u e s t
 *
 **************************************
 *
 * Functional description
 *	Release a request.
 *
 **************************************/
	freeEngineData(user_status);
}


void JRequest::freeEngineData(CheckStatusWrapper* user_status)
{
/**************************************
 *
 *	g d s _ $ r e l e a s e _ r e q u e s t
 *
 **************************************
 *
 * Functional description
 *	Release a request.
 *
 **************************************/
	try
	{
		EngineContextHolder tdbb(user_status, this, FB_FUNCTION);
		check_database(tdbb);

		try
		{
			getHandle()->release(tdbb);
			rq = NULL;
		}
		catch (const Exception& ex)
		{
			transliterateException(tdbb, ex, user_status, "JRequest::freeEngineData");
			return;
		}
	}
	catch (const Exception& ex)
	{
		ex.stuffException(user_status);
		return;
	}

	successful_completion(user_status);
}


void JRequest::getInfo(CheckStatusWrapper* user_status, int level, unsigned int itemsLength,
	const unsigned char* items, unsigned int bufferLength, unsigned char* buffer)
{
/**************************************
 *
 *	g d s _ $ r e q u e s t _ i n f o
 *
 **************************************
 *
 * Functional description
 *	Provide information on blob object.
 *
 **************************************/
	try
	{
		EngineContextHolder tdbb(user_status, this, FB_FUNCTION);
		check_database(tdbb);

		jrd_req* request = verify_request_synchronization(getHandle(), level);

		try
		{
			INF_request_info(request, itemsLength, items, bufferLength, buffer);
		}
		catch (const Exception& ex)
		{
			transliterateException(tdbb, ex, user_status, "JRequest::getInfo");
			return;
		}
	}
	catch (const Exception& ex)
	{
		ex.stuffException(user_status);
		return;
	}

	successful_completion(user_status);
}


void JTransaction::rollbackRetaining(CheckStatusWrapper* user_status)
{
/**************************************
 *
 *	i s c _ r o l l b a c k _ r e t a i n i n g
 *
 **************************************
 *
 * Functional description
 *	Abort a transaction but keep the environment valid
 *
 **************************************/
	try
	{
		EngineContextHolder tdbb(user_status, this, FB_FUNCTION);
		check_database(tdbb);

		try
		{
			JRD_rollback_retaining(tdbb, getHandle());
		}
		catch (const Exception& ex)
		{
			transliterateException(tdbb, ex, user_status, "JTransaction::rollbackRetaining");
			return;
		}
	}
	catch (const Exception& ex)
	{
		ex.stuffException(user_status);
		return;
	}

	successful_completion(user_status);
}


void JTransaction::rollback(CheckStatusWrapper* user_status)
{
/**************************************
 *
 *	g d s _ $ r o l l b a c k
 *
 **************************************
 *
 * Functional description
 *	Abort a transaction.
 *
 **************************************/
	try
	{
		EngineContextHolder tdbb(user_status, this, FB_FUNCTION);
		check_database(tdbb);

		try
		{
			JRD_rollback_transaction(tdbb, getHandle());
			transaction = NULL;
		}
		catch (const Exception& ex)
		{
			transliterateException(tdbb, ex, user_status, "JTransaction::rollback");
			return;
		}
	}
	catch (const Exception& ex)
	{
		ex.stuffException(user_status);
		return;
	}

	successful_completion(user_status);
}


void JTransaction::disconnect(CheckStatusWrapper* user_status)
{
	try
	{
		EngineContextHolder tdbb(user_status, this, FB_FUNCTION);
		check_database(tdbb);

		// ASF: Looks wrong that this method is ignored in the engine and remote providers.
	}
	catch (const Exception& ex)
	{
		ex.stuffException(user_status);
		return;
	}

	successful_completion(user_status);
}


int JBlob::seek(CheckStatusWrapper* user_status, int mode, int offset)
{
/**************************************
 *
 *	g d s _ $ s e e k _ b l o b
 *
 **************************************
 *
 * Functional description
 *	Seek a stream blob.
 *
 **************************************/
	int result = -1;

	try
	{
		EngineContextHolder tdbb(user_status, this, FB_FUNCTION);
		check_database(tdbb);

		try
		{
			result = getHandle()->BLB_lseek(mode, offset);
		}
		catch (const Exception& ex)
		{
			transliterateException(tdbb, ex, user_status, "JBlob::seek");
			return result;
		}
	}
	catch (const Exception& ex)
	{
		ex.stuffException(user_status);
		return result;
	}

	successful_completion(user_status);

	return result;
}


void JRequest::send(CheckStatusWrapper* user_status, int level, unsigned int msg_type,
	unsigned int msg_length, const unsigned char* msg)
{
/**************************************
 *
 *	g d s _ $ s e n d
 *
 **************************************
 *
 * Functional description
 *	Get a record from the host program.
 *
 **************************************/
	try
	{
		EngineContextHolder tdbb(user_status, this, FB_FUNCTION);
		check_database(tdbb);

		jrd_req* request = verify_request_synchronization(getHandle(), level);

		try
		{
			JRD_send(tdbb, request, msg_type, msg_length, msg);
		}
		catch (const Exception& ex)
		{
			transliterateException(tdbb, ex, user_status, "JRequest::send");
			return;
		}
	}
	catch (const Exception& ex)
	{
		ex.stuffException(user_status);
		return;
	}

	successful_completion(user_status);
}


JService* JProvider::attachServiceManager(CheckStatusWrapper* user_status, const char* service_name,
	unsigned int spbLength, const unsigned char* spb)
{
/**************************************
 *
 *	g d s _ $ s e r v i c e _ a t t a c h
 *
 **************************************
 *
 * Functional description
 *	Connect to a Firebird service.
 *
 **************************************/
	JService* jSvc = NULL;

	try
	{
		ThreadContextHolder tdbb(user_status);

		Service* svc = FB_NEW Service(service_name, spbLength, spb, cryptCallback);
		jSvc = FB_NEW JService(svc);
		jSvc->addRef();
	}
	catch (const Exception& ex)
	{
		ex.stuffException(user_status);
		return jSvc;
	}

	successful_completion(user_status);

	return jSvc;
}


void JService::detach(CheckStatusWrapper* user_status)
{
/**************************************
 *
 *	g d s _ $ s e r v i c e _ d e t a c h
 *
 **************************************
 *
 * Functional description
 *	Close down a service.
 *
 **************************************/
	freeEngineData(user_status);
}


void JService::freeEngineData(CheckStatusWrapper* user_status)
{
/**************************************
 *
 *	g d s _ $ s e r v i c e _ d e t a c h
 *
 **************************************
 *
 * Functional description
 *	Close down a service.
 *
 **************************************/
	try
	{
		ThreadContextHolder tdbb(user_status);

		validateHandle(svc);

		svc->detach();
		svc = NULL;
	}
	catch (const Exception& ex)
	{
		ex.stuffException(user_status);
		return;
	}

	successful_completion(user_status);
}


void JService::query(CheckStatusWrapper* user_status,
				unsigned int sendLength, const unsigned char* sendItems,
				unsigned int receiveLength, const unsigned char* receiveItems,
				unsigned int bufferLength, unsigned char* buffer)
{
/**************************************
 *
 *	g d s _ $ s e r v i c e _ q u e r y
 *
 **************************************
 *
 * Functional description
 *	Provide information on service object.
 *
 *	NOTE: The parameter RESERVED must not be used
 *	for any purpose as there are networking issues
 *	involved (as with any handle that goes over the
 *	network).  This parameter will be implemented at
 *	a later date.
 *
 **************************************/
	try
	{
		ThreadContextHolder tdbb(user_status);

		validateHandle(svc);

		if (svc->getVersion() == isc_spb_version1)
		{
			svc->query(sendLength, sendItems, receiveLength,
					   receiveItems, bufferLength, buffer);
		}
		else
		{
			// For SVC_query2, we are going to completly dismantle user_status (since at this point it is
			// meaningless anyway).  The status vector returned by this function can hold information about
			// the call to query the service manager and/or a service thread that may have been running.

			svc->query2(tdbb, sendLength, sendItems, receiveLength,
					    receiveItems, bufferLength, buffer);

			// If there is a status vector from a service thread, copy it into the thread status
			const FbStatusVector* from = svc->getStatus();
			if (from->getState())
			{
				fb_utils::copyStatus(user_status, from);
				// Empty out the service status vector
				svc->initStatus();
				return;
			}
		}
	}
	catch (const Exception& ex)
	{
		ex.stuffException(user_status);
		return;
	}

	successful_completion(user_status);
}


void JService::start(CheckStatusWrapper* user_status, unsigned int spbLength, const unsigned char* spb)
{
/**************************************
 *
 *	g d s _ s e r v i c e _ s t a r t
 *
 **************************************
 *
 * Functional description
 *	Start the specified service
 *
 *	NOTE: The parameter RESERVED must not be used
 *	for any purpose as there are networking issues
 *  	involved (as with any handle that goes over the
 *   	network).  This parameter will be implemented at
 * 	a later date.
 **************************************/
	try
	{
		ThreadContextHolder tdbb(user_status);

		validateHandle(svc);

		svc->start(spbLength, spb);

		if (svc->getStatus()->getState() & IStatus::STATE_ERRORS)
		{
			fb_utils::copyStatus(user_status, svc->getStatus());
			return;
		}
	}
	catch (const Exception& ex)
	{
		ex.stuffException(user_status);
		return;
	}

	successful_completion(user_status);
}


void JRequest::startAndSend(CheckStatusWrapper* user_status, ITransaction* tra, int level,
	unsigned int msg_type, unsigned int msg_length, const unsigned char* msg)
{
/**************************************
 *
 *	g d s _ $ s t a r t _ a n d _ s e n d
 *
 **************************************
 *
 * Functional description
 *	Get a record from the host program.
 *
 **************************************/
	try
	{
		EngineContextHolder tdbb(user_status, this, FB_FUNCTION);

		validateHandle(tdbb, getAttachment()->getEngineTransaction(user_status, tra));

		check_database(tdbb);

		jrd_req* request = getHandle()->getRequest(tdbb, level);

		try
		{
			jrd_tra* const transaction = find_transaction(tdbb);

			TraceBlrExecute trace(tdbb, request);
			try
			{
				JRD_start_and_send(tdbb, request, transaction, msg_type, msg_length, msg);

				// Notify Trace API about blr execution
				trace.finish(ITracePlugin::RESULT_SUCCESS);
			}
			catch (const Exception& ex)
			{
				const ISC_STATUS exc = transliterateException(tdbb, ex, user_status, "JRequest::startAndSend");
				const bool no_priv = (exc == isc_login || exc == isc_no_priv);
				trace.finish(no_priv ? ITracePlugin::RESULT_UNAUTHORIZED : ITracePlugin::RESULT_FAILED);

				return;
			}
		}
		catch (const Exception& ex)
		{
			transliterateException(tdbb, ex, user_status, "JRequest::startAndSend");
			return;
		}
	}
	catch (const Exception& ex)
	{
		ex.stuffException(user_status);
		return;
	}

	successful_completion(user_status);
}


void JRequest::start(CheckStatusWrapper* user_status, ITransaction* tra, int level)
{
/**************************************
 *
 *	g d s _ $ s t a r t
 *
 **************************************
 *
 * Functional description
 *	Get a record from the host program.
 *
 **************************************/
	try
	{
		EngineContextHolder tdbb(user_status, this, FB_FUNCTION);

		if (!tra)
			status_exception::raise(Arg::Gds(isc_bad_trans_handle));

		validateHandle(tdbb, getAttachment()->getEngineTransaction(user_status, tra));

		check_database(tdbb);

		jrd_req* request = getHandle()->getRequest(tdbb, level);

		try
		{
			jrd_tra* const transaction = find_transaction(tdbb);

			TraceBlrExecute trace(tdbb, request);
			try
			{
				JRD_start(tdbb, request, transaction);
				trace.finish(ITracePlugin::RESULT_SUCCESS);
			}
			catch (const Exception& ex)
			{
				const ISC_STATUS exc = transliterateException(tdbb, ex, user_status, "JRequest::start");
				const bool no_priv = (exc == isc_login || exc == isc_no_priv);
				trace.finish(no_priv ? ITracePlugin::RESULT_UNAUTHORIZED : ITracePlugin::RESULT_FAILED);

				return;
			}
		}
		catch (const Exception& ex)
		{
			transliterateException(tdbb, ex, user_status, "JRequest::start");
			return;
		}
	}
	catch (const Exception& ex)
	{
		ex.stuffException(user_status);
		return;
	}

	successful_completion(user_status);
}


void JProvider::shutdown(CheckStatusWrapper* status, unsigned int timeout, const int reason)
{
/**************************************
 *
 *	G D S _ S H U T D O W N
 *
 **************************************
 *
 * Functional description
 *	Rollback every transaction, release
 *	every attachment, and shutdown every
 *	database.
 *
 **************************************/
	try
	{
		MutexLockGuard guard(shutdownMutex, FB_FUNCTION);

		if (engineShutdown)
		{
			return;
		}
		{ // scope
			MutexLockGuard guard(newAttachmentMutex, FB_FUNCTION);
			engineShutdown = true;
		}

		ThreadContextHolder tdbb;

		ULONG attach_count, database_count, svc_count;
		JRD_enum_attachments(NULL, attach_count, database_count, svc_count);

		if (attach_count > 0 || svc_count > 0)
		{
			gds__log("Shutting down the server with %d active connection(s) to %d database(s), "
					 "%d active service(s)",
				attach_count, database_count, svc_count);
		}

		if (reason == fb_shutrsn_exit_called)
		{
			// Starting threads may fail when task is going to close.
			// This happens at least with some microsoft C runtimes.
			// If people wish to have timeout, they should better call fb_shutdown() themselves.
			// Therefore:
			timeout = 0;
		}

		if (timeout)
		{
			Semaphore shutdown_semaphore;

			Thread::Handle h;
			Thread::start(shutdown_thread, &shutdown_semaphore, THREAD_medium, &h);

			if (!shutdown_semaphore.tryEnter(0, timeout))
			{
				// sad, but we MUST kill shutdown_thread because engine DLL\SO is unloaded
				// else whole process will be crashed
				Thread::kill(h);
				status_exception::raise(Arg::Gds(isc_shutdown_timeout));
			}

			Thread::waitForCompletion(h);
		}
		else
		{
			shutdown_thread(NULL);
		}

		// Do not put it into separate shutdown thread - during shutdown of TraceManager
		// PluginManager wants to lock a mutex, which is sometimes already locked in current thread
		TraceManager::shutdown();
		shutdownMappingIpc();
	}
	catch (const Exception& ex)
	{
		ex.stuffException(status);
		iscLogStatus("JProvider::shutdown:", status);
	}
}


void JProvider::setDbCryptCallback(CheckStatusWrapper* status, ICryptKeyCallback* cryptCb)
{
	status->init();
	cryptCallback = cryptCb;
}


JTransaction* JAttachment::startTransaction(CheckStatusWrapper* user_status,
	unsigned int tpbLength, const unsigned char* tpb)
{
/**************************************
 *
 *	g d s _ $ s t a r t _ t r a n s a c t i o n
 *
 **************************************
 *
 * Functional description
 *	Start a transaction.
 *
 **************************************/
	jrd_tra* tra = NULL;

	try
	{
		EngineContextHolder tdbb(user_status, this, FB_FUNCTION);
		check_database(tdbb);

		start_transaction(tdbb, true, &tra, getHandle(), tpbLength, tpb);
	}
	catch (const Exception& ex)
	{
		ex.stuffException(user_status);
		return NULL;
	}

	successful_completion(user_status);

	JTransaction* jt = FB_NEW JTransaction(tra, getStable());
	tra->setInterface(jt);
	jt->addRef();
	return jt;
}


void JAttachment::transactRequest(CheckStatusWrapper* user_status, ITransaction* tra,
	unsigned int blr_length, const unsigned char* blr,
	unsigned int in_msg_length, const unsigned char* in_msg,
	unsigned int out_msg_length, unsigned char* out_msg)
{
/**************************************
 *
 *	i s c _ t r a n s a c t _ r e q u e s t
 *
 **************************************
 *
 * Functional description
 *	Execute a procedure.
 *
 **************************************/
	try
	{
		EngineContextHolder tdbb(user_status, this, FB_FUNCTION);

		validateHandle(tdbb, getEngineTransaction(user_status, tra));

		check_database(tdbb);

		try
		{
			jrd_tra* const transaction = find_transaction(tdbb);
			Jrd::Attachment* const att = transaction->tra_attachment;

			const MessageNode* inMessage = NULL;
			const MessageNode* outMessage = NULL;

			jrd_req* request = NULL;
			MemoryPool* new_pool = att->createPool();

			try
			{
				Jrd::ContextPoolHolder context(tdbb, new_pool);

				CompilerScratch* csb = PAR_parse(tdbb, reinterpret_cast<const UCHAR*>(blr),
					blr_length, false);

				request = JrdStatement::makeRequest(tdbb, csb, false);
				request->getStatement()->verifyAccess(tdbb);

				for (FB_SIZE_T i = 0; i < csb->csb_rpt.getCount(); i++)
				{

					const MessageNode* node = csb->csb_rpt[i].csb_message;
					if (node)
					{
						if (node->messageNumber == 0)
							inMessage = node;
						else if (node->messageNumber == 1)
							outMessage = node;
					}
				}
			}
			catch (const Exception&)
			{
				if (request)
					CMP_release(tdbb, request);
				else
					att->deletePool(new_pool);

				throw;
			}

			request->req_attachment = tdbb->getAttachment();

			if (in_msg_length)
			{
				const ULONG len = inMessage ? inMessage->format->fmt_length : 0;

				if (in_msg_length != len)
				{
					ERR_post(Arg::Gds(isc_port_len) << Arg::Num(in_msg_length) <<
													   Arg::Num(len));
				}

				memcpy(request->getImpure<UCHAR>(inMessage->impureOffset), in_msg, in_msg_length);
			}

			EXE_start(tdbb, request, transaction);

			const ULONG len = outMessage ? outMessage->format->fmt_length : 0;

			if (out_msg_length != len)
			{
				ERR_post(Arg::Gds(isc_port_len) << Arg::Num(out_msg_length) <<
												   Arg::Num(len));
			}

			if (out_msg_length)
			{
				memcpy(out_msg, request->getImpure<UCHAR>(outMessage->impureOffset),
					out_msg_length);
			}

			check_autocommit(tdbb, request);

			CMP_release(tdbb, request);
		}
		catch (const Exception& ex)
		{
			transliterateException(tdbb, ex, user_status, "JAttachment::transactRequest");
			return;
		}
	}
	catch (const Exception& ex)
	{
		ex.stuffException(user_status);
		return;
	}

	successful_completion(user_status);
}

unsigned int JAttachment::getIdleTimeout(Firebird::CheckStatusWrapper* user_status)
{
	unsigned int result = 0;
	try
	{
		EngineContextHolder tdbb(user_status, this, FB_FUNCTION);
		check_database(tdbb);

		result = getHandle()->getIdleTimeout();
	}
	catch (const Exception& ex)
	{
		ex.stuffException(user_status);
		return 0;
	}

	successful_completion(user_status);
	return result;
}

void JAttachment::setIdleTimeout(Firebird::CheckStatusWrapper* user_status, unsigned int timeOut)
{
	try
	{
		EngineContextHolder tdbb(user_status, this, FB_FUNCTION);
		check_database(tdbb);

		getHandle()->setIdleTimeout(timeOut);
	}
	catch (const Exception& ex)
	{
		ex.stuffException(user_status);
		return;
	}

	successful_completion(user_status);
}

unsigned int JAttachment::getStatementTimeout(Firebird::CheckStatusWrapper* user_status)
{
	unsigned int result = 0;
	try
	{
		EngineContextHolder tdbb(user_status, this, FB_FUNCTION);
		check_database(tdbb);

		result = getHandle()->getStatementTimeout();
	}
	catch (const Exception& ex)
	{
		ex.stuffException(user_status);
		return 0;
	}

	successful_completion(user_status);
	return result;
}

void JAttachment::setStatementTimeout(Firebird::CheckStatusWrapper* user_status, unsigned int timeOut)
{
	try
	{
		EngineContextHolder tdbb(user_status, this, FB_FUNCTION);
		check_database(tdbb);

		getHandle()->setStatementTimeout(timeOut);
	}
	catch (const Exception& ex)
	{
		ex.stuffException(user_status);
		return;
	}

	successful_completion(user_status);
}


void JTransaction::getInfo(CheckStatusWrapper* user_status,
	unsigned int itemsLength, const unsigned char* items,
	unsigned int bufferLength, unsigned char* buffer)
{
/**************************************
 *
 *	g d s _ $ t r a n s a c t i o n _ i n f o
 *
 **************************************
 *
 * Functional description
 *	Provide information on blob object.
 *
 **************************************/
	try
	{
		EngineContextHolder tdbb(user_status, this, FB_FUNCTION);
		check_database(tdbb);

		try
		{
			INF_transaction_info(getHandle(), itemsLength, items, bufferLength, buffer);
		}
		catch (const Exception& ex)
		{
			transliterateException(tdbb, ex, user_status, "JTransaction::getInfo");
			return;
		}
	}
	catch (const Exception& ex)
	{
		ex.stuffException(user_status);
		return;
	}

	successful_completion(user_status);
}


void JRequest::unwind(CheckStatusWrapper* user_status, int level)
{
/**************************************
 *
 *	g d s _ $ u n w i n d
 *
 **************************************
 *
 * Functional description
 *	Unwind a running request.  This is potentially nasty since it can
 *	be called asynchronously.
 *
 **************************************/
	try
	{
		EngineContextHolder tdbb(user_status, this, FB_FUNCTION);
		check_database(tdbb);

		jrd_req* request = verify_request_synchronization(getHandle(), level);

		try
		{
			JRD_unwind_request(tdbb, request);
		}
		catch (const Exception& ex)
		{
			transliterateException(tdbb, ex, user_status, "JRequest::unwind");
			return;
		}
	}
	catch (const Exception& ex)
	{
		ex.stuffException(user_status);
		return;
	}

	successful_completion(user_status);
}


SysStableAttachment::SysStableAttachment(Attachment* handle)
	: StableAttachmentPart(handle)
{
	handle->att_flags |= ATT_system;

	m_JAttachment = FB_NEW JAttachment(this);
	this->setInterface(m_JAttachment);
}


void SysStableAttachment::initDone()
{
	Jrd::Attachment* attachment = getHandle();
	Database* dbb = attachment->att_database;
	SyncLockGuard guard(&dbb->dbb_sys_attach, SYNC_EXCLUSIVE, "SysStableAttachment::initDone");

	attachment->att_next = dbb->dbb_sys_attachments;
	dbb->dbb_sys_attachments = attachment;
}


void SysStableAttachment::destroy(Attachment* attachment)
{
	{
		Database* dbb = attachment->att_database;
		SyncLockGuard guard(&dbb->dbb_sys_attach, SYNC_EXCLUSIVE, "SysStableAttachment::destroy");

		for (Jrd::Attachment** ptr = &dbb->dbb_sys_attachments; *ptr; ptr = &(*ptr)->att_next)
		{
			if (*ptr == attachment)
			{
				*ptr = attachment->att_next;
				break;
			}
		}
	}

	// Make Attachment::destroy() happy
	MutexLockGuard async(*getMutex(true), FB_FUNCTION);
	MutexLockGuard sync(*getMutex(), FB_FUNCTION);

	setInterface(NULL);
	Jrd::Attachment::destroy(attachment);
}


ITransaction* JStatement::execute(CheckStatusWrapper* user_status, ITransaction* apiTra,
	IMessageMetadata* inMetadata, void* inBuffer, IMessageMetadata* outMetadata, void* outBuffer)
{
	JTransaction* jt = NULL;

	try
	{
		EngineContextHolder tdbb(user_status, this, FB_FUNCTION);

		if (apiTra)
			jt = getAttachment()->getTransactionInterface(user_status, apiTra);

		jrd_tra* tra = jt ? jt->getHandle() : NULL;

		if (tra)
			validateHandle(tdbb, tra);

		check_database(tdbb);

		try
		{
			DSQL_execute(tdbb, &tra, getHandle(),
				inMetadata, static_cast<UCHAR*>(inBuffer),
				outMetadata, static_cast<UCHAR*>(outBuffer));

			if (jt && !tra)
			{
				jt->setHandle(NULL);
				jt->release();
				jt = NULL;
			}
			else if (tra && !jt)
			{
				apiTra = NULL;		// Get ready for correct return in OOM case
				jt = FB_NEW JTransaction(tra, getAttachment());
				tra->setInterface(jt);
				jt->addRef();
			}
			else if (tra && jt)
			{
				jt->setHandle(tra);
				tra->setInterface(jt);
			}
		}
		catch (const Exception& ex)
		{
			transliterateException(tdbb, ex, user_status, "JStatement::execute");
			return apiTra;
		}
		trace_warning(tdbb, user_status, "JStatement::execute");
	}
	catch (const Exception& ex)
	{
		ex.stuffException(user_status);
		return apiTra;
	}

	successful_completion(user_status);

	return jt;
}


JResultSet* JStatement::openCursor(CheckStatusWrapper* user_status, ITransaction* transaction,
	IMessageMetadata* inMetadata, void* inBuffer, IMessageMetadata* outMetadata, unsigned int flags)
{
	JResultSet* rs = NULL;

	try
	{
		EngineContextHolder tdbb(user_status, this, FB_FUNCTION);

		JTransaction* jt = transaction ? getAttachment()->getTransactionInterface(user_status, transaction) : NULL;
		jrd_tra* tra = jt ? jt->getHandle() : NULL;

		if (tra)
			validateHandle(tdbb, tra);

		check_database(tdbb);

		try
		{
			RefPtr<IMessageMetadata> defaultOut;
			if (!outMetadata)
			{
				defaultOut.assignRefNoIncr(metadata.getOutputMetadata());
				if (defaultOut)
				{
					outMetadata = defaultOut;
				}
			}

			DsqlCursor* const cursor = DSQL_open(tdbb, &tra, getHandle(),
				inMetadata, static_cast<UCHAR*>(inBuffer), outMetadata, flags);

			rs = FB_NEW JResultSet(cursor, this);
			rs->addRef();
			cursor->setInterfacePtr(rs);
		}
		catch (const Exception& ex)
		{
			transliterateException(tdbb, ex, user_status, "JStatement::openCursor");
			return NULL;
		}
		trace_warning(tdbb, user_status, "JStatement::openCursor");
	}
	catch (const Exception& ex)
	{
		ex.stuffException(user_status);
		return NULL;
	}

	successful_completion(user_status);
	return rs;
}


IResultSet* JAttachment::openCursor(CheckStatusWrapper* user_status, ITransaction* apiTra,
	unsigned int length, const char* string, unsigned int dialect,
	IMessageMetadata* inMetadata, void* inBuffer, IMessageMetadata* outMetadata,
	const char* cursorName, unsigned int cursorFlags)
{
	IStatement* tmpStatement = prepare(user_status, apiTra, length, string, dialect,
		(outMetadata ? 0 : IStatement::PREPARE_PREFETCH_OUTPUT_PARAMETERS));
	if (user_status->getState() & IStatus::STATE_ERRORS)
	{
		return NULL;
	}

	if (cursorName)
	{
		tmpStatement->setCursorName(user_status, cursorName);
		if (user_status->getState() & IStatus::STATE_ERRORS)
		{
			tmpStatement->release();
			return NULL;
		}
	}

	IResultSet* rs = tmpStatement->openCursor(user_status, apiTra,
		inMetadata, inBuffer, outMetadata, cursorFlags);

	tmpStatement->release();
	return rs;
}


ITransaction* JAttachment::execute(CheckStatusWrapper* user_status, ITransaction* apiTra,
	unsigned int length, const char* string, unsigned int dialect,
	IMessageMetadata* inMetadata, void* inBuffer, IMessageMetadata* outMetadata, void* outBuffer)
{
	JTransaction* jt = NULL;

	try
	{
		EngineContextHolder tdbb(user_status, this, FB_FUNCTION);

		if (apiTra)
			jt = getTransactionInterface(user_status, apiTra);

		jrd_tra* tra = jt ? jt->getHandle() : NULL;

		if (tra)
			validateHandle(tdbb, tra);

		check_database(tdbb);

		try
		{
			DSQL_execute_immediate(tdbb, getHandle(), &tra, length, string, dialect,
				inMetadata, static_cast<UCHAR*>(inBuffer),
				outMetadata, static_cast<UCHAR*>(outBuffer),
				false);

			if (jt && !tra)
			{
				jt->setHandle(NULL);
				jt->release();
				jt = NULL;
			}
			else if (tra && !jt)
			{
				apiTra = NULL;		// Get ready for correct return in OOM case
				jt = FB_NEW JTransaction(tra, getStable());
				jt->addRef();
				tra->setInterface(jt);
			}
			else if (tra && jt)
			{
				jt->setHandle(tra);
				tra->setInterface(jt);
			}
		}
		catch (const Exception& ex)
		{
			transliterateException(tdbb, ex, user_status, "JAttachment::execute");
			return apiTra;
		}
		trace_warning(tdbb, user_status, "JAttachment::execute");
	}
	catch (const Exception& ex)
	{
		ex.stuffException(user_status);
		return apiTra;
	}

	successful_completion(user_status);
	return jt;
}


int JResultSet::fetchNext(CheckStatusWrapper* user_status, void* buffer)
{
	try
	{
		EngineContextHolder tdbb(user_status, this, FB_FUNCTION);
		check_database(tdbb);

		try
		{
			state = cursor->fetchNext(tdbb, static_cast<UCHAR*>(buffer));
		}
		catch (const Exception& ex)
		{
			transliterateException(tdbb, ex, user_status, "JResultSet::fetchNext");
			return IStatus::RESULT_ERROR;
		}

		trace_warning(tdbb, user_status, "JResultSet::fetchNext");
	}
	catch (const Exception& ex)
	{
		ex.stuffException(user_status);
		return IStatus::RESULT_ERROR;
	}

	successful_completion(user_status);
	return (state == 0) ? IStatus::RESULT_OK : IStatus::RESULT_NO_DATA;
}

int JResultSet::fetchPrior(CheckStatusWrapper* user_status, void* buffer)
{
	try
	{
		EngineContextHolder tdbb(user_status, this, FB_FUNCTION);
		check_database(tdbb);

		try
		{
			state = cursor->fetchPrior(tdbb, static_cast<UCHAR*>(buffer));
		}
		catch (const Exception& ex)
		{
			transliterateException(tdbb, ex, user_status, "JResultSet::fetchPrior");
			return IStatus::RESULT_ERROR;
		}

		trace_warning(tdbb, user_status, "JResultSet::fetchPrior");
	}
	catch (const Exception& ex)
	{
		ex.stuffException(user_status);
		return IStatus::RESULT_ERROR;
	}

	successful_completion(user_status);
	return (state == 0) ? IStatus::RESULT_OK : IStatus::RESULT_NO_DATA;
}


int JResultSet::fetchFirst(CheckStatusWrapper* user_status, void* buffer)
{
	try
	{
		EngineContextHolder tdbb(user_status, this, FB_FUNCTION);
		check_database(tdbb);

		try
		{
			state = cursor->fetchFirst(tdbb, static_cast<UCHAR*>(buffer));
		}
		catch (const Exception& ex)
		{
			transliterateException(tdbb, ex, user_status, "JResultSet::fetchFirst");
			return IStatus::RESULT_ERROR;
		}

		trace_warning(tdbb, user_status, "JResultSet::fetchFirst");
	}
	catch (const Exception& ex)
	{
		ex.stuffException(user_status);
		return IStatus::RESULT_ERROR;
	}

	successful_completion(user_status);
	return (state == 0) ? IStatus::RESULT_OK : IStatus::RESULT_NO_DATA;
}


int JResultSet::fetchLast(CheckStatusWrapper* user_status, void* buffer)
{
	try
	{
		EngineContextHolder tdbb(user_status, this, FB_FUNCTION);
		check_database(tdbb);

		try
		{
			state = cursor->fetchLast(tdbb, static_cast<UCHAR*>(buffer));
		}
		catch (const Exception& ex)
		{
			transliterateException(tdbb, ex, user_status, "JResultSet::fetchLast");
			return IStatus::RESULT_ERROR;
		}

		trace_warning(tdbb, user_status, "JResultSet::fetchLast");
	}
	catch (const Exception& ex)
	{
		ex.stuffException(user_status);
		return IStatus::RESULT_ERROR;
	}

	successful_completion(user_status);
	return (state == 0) ? IStatus::RESULT_OK : IStatus::RESULT_NO_DATA;
}


int JResultSet::fetchAbsolute(CheckStatusWrapper* user_status, int position, void* buffer)
{
	try
	{
		EngineContextHolder tdbb(user_status, this, FB_FUNCTION);
		check_database(tdbb);

		try
		{
			state = cursor->fetchAbsolute(tdbb, static_cast<UCHAR*>(buffer), position);
		}
		catch (const Exception& ex)
		{
			transliterateException(tdbb, ex, user_status, "JResultSet::fetchAbsolute");
			return IStatus::RESULT_ERROR;
		}

		trace_warning(tdbb, user_status, "JResultSet::fetchAbsolute");
	}
	catch (const Exception& ex)
	{
		ex.stuffException(user_status);
		return IStatus::RESULT_ERROR;
	}

	successful_completion(user_status);
	return (state == 0) ? IStatus::RESULT_OK : IStatus::RESULT_NO_DATA;
}


int JResultSet::fetchRelative(CheckStatusWrapper* user_status, int offset, void* buffer)
{
	try
	{
		EngineContextHolder tdbb(user_status, this, FB_FUNCTION);
		check_database(tdbb);

		try
		{
			state = cursor->fetchRelative(tdbb, static_cast<UCHAR*>(buffer), offset);
		}
		catch (const Exception& ex)
		{
			transliterateException(tdbb, ex, user_status, "JResultSet::fetchRelative");
			return IStatus::RESULT_ERROR;
		}

		trace_warning(tdbb, user_status, "JResultSet::fetchRelative");
	}
	catch (const Exception& ex)
	{
		ex.stuffException(user_status);
		return IStatus::RESULT_ERROR;
	}

	successful_completion(user_status);
	return (state == 0) ? IStatus::RESULT_OK : IStatus::RESULT_NO_DATA;
}


FB_BOOLEAN JResultSet::isEof(CheckStatusWrapper* user_status)
{
	return (state > 0);
}


FB_BOOLEAN JResultSet::isBof(CheckStatusWrapper* user_status)
{
	return (state < 0);
}


int JResultSet::release()
{
	if (--refCounter != 0)
		return 1;

	if (cursor)
	{
		LocalStatus status;
		CheckStatusWrapper statusWrapper(&status);

		freeEngineData(&statusWrapper);
	}

	if (!cursor)
		delete this;

	return 0;
}


void JResultSet::freeEngineData(CheckStatusWrapper* user_status)
{
	try
	{
		EngineContextHolder tdbb(user_status, this, FB_FUNCTION);
		check_database(tdbb);

		try
		{
			DsqlCursor::close(tdbb, cursor);
			cursor = NULL;
		}
		catch (const Exception& ex)
		{
			transliterateException(tdbb, ex, user_status, "JResultSet::freeEngineData");
			return;
		}
	}
	catch (const Exception& ex)
	{
		ex.stuffException(user_status);
		return;
	}

	successful_completion(user_status);
}

StableAttachmentPart* JResultSet::getAttachment()
{
	return statement->getAttachment();
}

IMessageMetadata* JResultSet::getMetadata(CheckStatusWrapper* user_status)
{
	return statement->getOutputMetadata(user_status);
}


void JResultSet::close(CheckStatusWrapper* user_status)
{
	freeEngineData(user_status);
}


void JStatement::freeEngineData(CheckStatusWrapper* user_status)
{
	try
	{
		EngineContextHolder tdbb(user_status, this, FB_FUNCTION);
		check_database(tdbb);

		try
		{
			DSQL_free_statement(tdbb, getHandle(), DSQL_drop);
			statement = NULL;
		}
		catch (const Exception& ex)
		{
			transliterateException(tdbb, ex, user_status, "JStatement::freeEngineData");
			return;
		}
	}
	catch (const Exception& ex)
	{
		ex.stuffException(user_status);
		return;
	}

	successful_completion(user_status);
}


void JStatement::free(CheckStatusWrapper* user_status)
{
	freeEngineData(user_status);
}


JStatement* JAttachment::prepare(CheckStatusWrapper* user_status, ITransaction* apiTra,
	unsigned int stmtLength, const char* sqlStmt,
	unsigned int dialect, unsigned int flags)
{
	JStatement* rc = NULL;

	try
	{
		EngineContextHolder tdbb(user_status, this, FB_FUNCTION);

		jrd_tra* tra = apiTra ? getEngineTransaction(user_status, apiTra) : NULL;

		if (tra)
			validateHandle(tdbb, tra);

		check_database(tdbb);
		dsql_req* statement = NULL;

		try
		{
			Array<UCHAR> items, buffer;
			StatementMetadata::buildInfoItems(items, flags);

			statement = DSQL_prepare(tdbb, getHandle(), tra, stmtLength, sqlStmt, dialect,
				&items, &buffer, false);
			rc = FB_NEW JStatement(statement, getStable(), buffer);
			rc->addRef();

			trace_warning(tdbb, user_status, "JStatement::prepare");
		}
		catch (const Exception& ex)
		{
			transliterateException(tdbb, ex, user_status, "JStatement::prepare");
			if (statement)
			{
				try
				{
					DSQL_free_statement(tdbb, statement, DSQL_drop);
				}
				catch (const Exception&)
				{ }
			}
			return NULL;
		}
	}
	catch (const Exception& ex)
	{
		ex.stuffException(user_status);
		return NULL;
	}

	successful_completion(user_status);
	return rc;
}


unsigned JStatement::getType(CheckStatusWrapper* userStatus)
{
	unsigned ret = 0;

	try
	{
		EngineContextHolder tdbb(userStatus, this, FB_FUNCTION);
		check_database(tdbb);

		try
		{
			ret = metadata.getType();
		}
		catch (const Exception& ex)
		{
			transliterateException(tdbb, ex, userStatus, "JStatement::getType");
			return ret;
		}
	}
	catch (const Exception& ex)
	{
		ex.stuffException(userStatus);
		return ret;
	}

	successful_completion(userStatus);

	return ret;
}


unsigned JStatement::getFlags(CheckStatusWrapper* userStatus)
{
	unsigned ret = 0;

	try
	{
		EngineContextHolder tdbb(userStatus, this, FB_FUNCTION);
		check_database(tdbb);

		try
		{
			ret = metadata.getFlags();
		}
		catch (const Exception& ex)
		{
			transliterateException(tdbb, ex, userStatus, "JStatement::getFlags");
			return ret;
		}
	}
	catch (const Exception& ex)
	{
		ex.stuffException(userStatus);
		return ret;
	}

	successful_completion(userStatus);

	return ret;
}


const char* JStatement::getPlan(CheckStatusWrapper* userStatus, FB_BOOLEAN detailed)
{
	const char* ret = NULL;

	try
	{
		EngineContextHolder tdbb(userStatus, this, FB_FUNCTION);
		check_database(tdbb);

		try
		{
			ret = metadata.getPlan(detailed);
		}
		catch (const Exception& ex)
		{
			transliterateException(tdbb, ex, userStatus, "JStatement::getPlan");
			return ret;
		}
		trace_warning(tdbb, userStatus, "JStatement::getPlan");
	}
	catch (const Exception& ex)
	{
		ex.stuffException(userStatus);
		return ret;
	}

	successful_completion(userStatus);

	return ret;
}

IMessageMetadata* JStatement::getInputMetadata(CheckStatusWrapper* userStatus)
{
	IMessageMetadata* ret = NULL;

	try
	{
		EngineContextHolder tdbb(userStatus, this, FB_FUNCTION);
		check_database(tdbb);

		try
		{
			ret = metadata.getInputMetadata();
		}
		catch (const Exception& ex)
		{
			transliterateException(tdbb, ex, userStatus, "JStatement::getInputMetadata");
			return ret;
		}
		trace_warning(tdbb, userStatus, "JStatement::getInputMetadata");
	}
	catch (const Exception& ex)
	{
		ex.stuffException(userStatus);
		return ret;
	}

	successful_completion(userStatus);

	return ret;
}


IMessageMetadata* JStatement::getOutputMetadata(CheckStatusWrapper* userStatus)
{
	IMessageMetadata* ret = NULL;

	try
	{
		EngineContextHolder tdbb(userStatus, this, FB_FUNCTION);
		check_database(tdbb);

		try
		{
			ret = metadata.getOutputMetadata();
		}
		catch (const Exception& ex)
		{
			transliterateException(tdbb, ex, userStatus, "JStatement::getOutputMetadata");
			return ret;
		}
		trace_warning(tdbb, userStatus, "JStatement::getOutputMetadata");
	}
	catch (const Exception& ex)
	{
		ex.stuffException(userStatus);
		return ret;
	}

	successful_completion(userStatus);

	return ret;
}


ISC_UINT64 JStatement::getAffectedRecords(CheckStatusWrapper* userStatus)
{
	ISC_UINT64 ret = 0;

	try
	{
		EngineContextHolder tdbb(userStatus, this, FB_FUNCTION);
		check_database(tdbb);

		try
		{
			ret = metadata.getAffectedRecords();
		}
		catch (const Exception& ex)
		{
			transliterateException(tdbb, ex, userStatus, "JStatement::getAffectedRecords");
			return ret;
		}
	}
	catch (const Exception& ex)
	{
		ex.stuffException(userStatus);
		return ret;
	}

	successful_completion(userStatus);
	return ret;
}


void JStatement::setCursorName(CheckStatusWrapper* user_status, const char* cursor)
{
	try
	{
		EngineContextHolder tdbb(user_status, this, FB_FUNCTION);
		check_database(tdbb);

		try
		{
			getHandle()->setCursor(tdbb, cursor);
		}
		catch (const Exception& ex)
		{
			transliterateException(tdbb, ex, user_status, "JResultSet::setCursorName");
			return;
		}
		trace_warning(tdbb, user_status, "JResultSet::setCursorName");
	}
	catch (const Exception& ex)
	{
		ex.stuffException(user_status);
		return;
	}

	successful_completion(user_status);
}


void JResultSet::setDelayedOutputFormat(CheckStatusWrapper* user_status, Firebird::IMessageMetadata* outMetadata)
{
	try
	{
		EngineContextHolder tdbb(user_status, this, FB_FUNCTION);
		check_database(tdbb);

		try
		{
			dsql_req* req = statement->getHandle();
			fb_assert(req);
			req->setDelayedFormat(tdbb, outMetadata);
		}
		catch (const Exception& ex)
		{
			transliterateException(tdbb, ex, user_status, "JResultSet::setDelayedOutputFormat");
			return;
		}
		trace_warning(tdbb, user_status, "JResultSet::setDelayedOutputFormat");
	}
	catch (const Exception& ex)
	{
		ex.stuffException(user_status);
		return;
	}

	successful_completion(user_status);
}


void JStatement::getInfo(CheckStatusWrapper* user_status,
	unsigned int item_length, const unsigned char* items,
	unsigned int buffer_length, unsigned char* buffer)
{
	try
	{
		EngineContextHolder tdbb(user_status, this, FB_FUNCTION);
		check_database(tdbb);

		try
		{
			DSQL_sql_info(tdbb, getHandle(), item_length, items, buffer_length, buffer);
		}
		catch (const Exception& ex)
		{
			transliterateException(tdbb, ex, user_status, "JStatement::getInfo");
			return;
		}
		trace_warning(tdbb, user_status, "JStatement::getInfo");
	}
	catch (const Exception& ex)
	{
		ex.stuffException(user_status);
		return;
	}

	successful_completion(user_status);
}


unsigned int JStatement::getTimeout(CheckStatusWrapper* user_status)
{
	try
	{
		EngineContextHolder tdbb(user_status, this, FB_FUNCTION);
		check_database(tdbb);

		try
		{
			Jrd::dsql_req* req = getHandle();
			return req->getTimeout();
		}
		catch (const Exception& ex)
		{
			transliterateException(tdbb, ex, user_status, FB_FUNCTION);
			return 0;
		}
		trace_warning(tdbb, user_status, FB_FUNCTION);
	}
	catch (const Exception& ex)
	{
		ex.stuffException(user_status);
		return 0;
	}

	successful_completion(user_status);
	return 0;
}


void JStatement::setTimeout(CheckStatusWrapper* user_status, unsigned int timeOut)
{
	try
	{
		EngineContextHolder tdbb(user_status, this, FB_FUNCTION);
		check_database(tdbb);

		try
		{
			Jrd::dsql_req* req = getHandle();
			req->setTimeout(timeOut);
		}
		catch (const Exception& ex)
		{
			transliterateException(tdbb, ex, user_status, FB_FUNCTION);
			return;
		}
		trace_warning(tdbb, user_status, FB_FUNCTION);
	}
	catch (const Exception& ex)
	{
		ex.stuffException(user_status);
		return;
	}

	successful_completion(user_status);
}


void JAttachment::ping(CheckStatusWrapper* user_status)
{
/**************************************
 *
 *	G D S _ P I N G
 *
 **************************************
 *
 * Functional description
 *	Check the attachment handle for persistent errors.
 *
 **************************************/

	try
	{
		EngineContextHolder tdbb(user_status, this, FB_FUNCTION);
		check_database(tdbb, true);
	}
	catch (const Exception& ex)
	{
		ex.stuffException(user_status);
		return;
	}

	successful_completion(user_status);
}

} // namespace Jrd

#ifdef DEBUG_PROCS
void JRD_print_procedure_info(thread_db* tdbb, const char* mesg)
{
/*****************************************************
 *
 *	J R D _ p r i n t _ p r o c e d u r e _ i n f o
 *
 *****************************************************
 *
 * Functional description
 *	print name , use_count of all procedures in
 *      cache
 *
 ******************************************************/
	TEXT fname[MAXPATHLEN];

	Firebird::string fname = fb_utils::getPrefix(IConfigManager::DIR_LOG, "proc_info.log");
	FILE* fptr = os_utils::fopen(fname.c_str(), "a+");
	if (!fptr)
	{
		gds__log("Failed to open %s\n", fname.c_str());
		return;
	}

	if (mesg)
		fputs(mesg, fptr);
	fprintf(fptr, "Prc Name      , prc id , flags  ,  Use Count , Alter Count\n");

	vec<jrd_prc*>* procedures = tdbb->getDatabase()->dbb_procedures;
	if (procedures)
	{
		vec<jrd_prc*>::iterator ptr, end;
		for (ptr = procedures->begin(), end = procedures->end(); ptr < end; ++ptr)
		{
			const jrd_prc* procedure = *ptr;
			if (procedure)
			{
				fprintf(fptr, "%s  ,  %d,  %X,  %d, %d\n",
					(procedure->getName().toString().hasData() ?
						procedure->getName().toString().c_str() : "NULL"),
					procedure->getId(), procedure->flags, procedure->useCount,
					0); // procedure->prc_alter_count
			}
		}
	}
	else
		fprintf(fptr, "No Cached Procedures\n");

	fclose(fptr);

}
#endif // DEBUG_PROCS


void jrd_vtof(const char* string, char* field, SSHORT length)
{
/**************************************
 *
 *	j r d _ v t o f
 *
 **************************************
 *
 * Functional description
 *	Move a null terminated string to a fixed length
 *	field.
 *	If the length of the string pointed to by 'field'
 *	is less than 'length', this function pads the
 *	destination string with space upto 'length' bytes.
 *
 *	The call is primarily generated  by the preprocessor.
 *
 *	This is the same code as gds__vtof but is used internally.
 *
 **************************************/

	while (*string)
	{
		*field++ = *string++;
		if (--length <= 0) {
			return;
		}
	}

	if (length) {
		memset(field, ' ', length);
	}
}


static void check_database(thread_db* tdbb, bool async)
{
/**************************************
 *
 *	c h e c k _ d a t a b a s e
 *
 **************************************
 *
 * Functional description
 *	Check an attachment for validity.
 *
 **************************************/
	SET_TDBB(tdbb);

	Database* const dbb = tdbb->getDatabase();
	Jrd::Attachment* const attachment = tdbb->getAttachment();

	// Test for persistent errors

	if (dbb->dbb_flags & DBB_bugcheck)
	{
		static const char string[] = "can't continue after bugcheck";
		status_exception::raise(Arg::Gds(isc_bug_check) << Arg::Str(string));
	}

	if ((attachment->att_flags & ATT_shutdown) &&
		(attachment->att_purge_tid != Thread::getId()) ||
		((dbb->dbb_ast_flags & DBB_shutdown) &&
			((dbb->dbb_ast_flags & DBB_shutdown_full) || !attachment->locksmith(tdbb, ACCESS_SHUTDOWN_DATABASE))))
	{
		if (dbb->dbb_ast_flags & DBB_shutdown)
		{
			const PathName& filename = attachment->att_filename;
			status_exception::raise(Arg::Gds(isc_shutdown) << Arg::Str(filename));
		}
		else
		{
			Arg::Gds err(isc_att_shutdown);
			if (attachment->getStable() && attachment->getStable()->getShutError())
				err << Arg::Gds(attachment->getStable()->getShutError());

			err.raise();
		}
	}

	// No further checks for the async calls

	if (async)
		return;

	// Test for temporary errors

	if ((attachment->att_flags & ATT_cancel_raise) &&
		!(attachment->att_flags & ATT_cancel_disable))
	{
		attachment->att_flags &= ~ATT_cancel_raise;
		status_exception::raise(Arg::Gds(isc_cancelled));
	}

	Monitoring::checkState(tdbb);
}


static void commit(thread_db* tdbb, jrd_tra* transaction, const bool retaining_flag)
{
/**************************************
 *
 *	c o m m i t
 *
 **************************************
 *
 * Functional description
 *	Commit a transaction.
 *
 **************************************/

	if (transaction->tra_in_use)
		status_exception::raise(Arg::Gds(isc_transaction_in_use));

	const Jrd::Attachment* const attachment = tdbb->getAttachment();

	if (!(attachment->att_flags & ATT_no_db_triggers) && !(transaction->tra_flags & TRA_prepared))
	{
		// run ON TRANSACTION COMMIT triggers
		run_commit_triggers(tdbb, transaction);
	}

	validateHandle(tdbb, transaction->tra_attachment);
	tdbb->setTransaction(transaction);
	TRA_commit(tdbb, transaction, retaining_flag);
}


static bool drop_files(const jrd_file* file)
{
/**************************************
 *
 *	d r o p _ f i l e s
 *
 **************************************
 *
 * Functional description
 *	drop a linked list of files
 *
 **************************************/
	FbLocalStatus status;

	for (; file; file = file->fil_next)
	{
		if (unlink(file->fil_string))
		{
			ERR_build_status(&status, Arg::Gds(isc_io_error) << Arg::Str("unlink") <<
							   								   Arg::Str(file->fil_string) <<
									 Arg::Gds(isc_io_delete_err) << SYS_ERR(errno));
			Database* dbb = GET_DBB();
			PageSpace* pageSpace = dbb->dbb_page_manager.findPageSpace(DB_PAGE_SPACE);
			iscDbLogStatus(pageSpace->file->fil_string, &status);
		}
	}

	return status->getState() & IStatus::STATE_ERRORS ? true : false;
}


static jrd_tra* find_transaction(thread_db* tdbb)
{
/**************************************
 *
 *	f i n d _ t r a n s a c t i o n
 *
 **************************************
 *
 * Functional description
 *	Find the element of a possible multiple database transaction
 *	that corresponds to the current database.
 *
 **************************************/
	SET_TDBB(tdbb);

	const Jrd::Attachment* const attachment = tdbb->getAttachment();
	jrd_tra* const transaction = tdbb->getTransaction();
	fb_assert(transaction->tra_attachment == attachment);

	return transaction;
}


static void find_intl_charset(thread_db* tdbb, Jrd::Attachment* attachment, const DatabaseOptions* options)
{
/**************************************
 *
 *	f i n d _ i n t l _ c h a r s e t
 *
 **************************************
 *
 * Functional description
 *	Attachment has declared it's prefered character set
 *	as part of LC_CTYPE, passed over with the attachment
 *	block.  Now let's resolve that to an internal subtype id.
 *
 **************************************/
	SET_TDBB(tdbb);

	if (options->dpb_lc_ctype.isEmpty())
	{
		// No declaration of character set, act like 3.x Interbase
		attachment->att_client_charset = attachment->att_charset = DEFAULT_ATTACHMENT_CHARSET;
		return;
	}

	USHORT id;
	const UCHAR* lc_ctype = reinterpret_cast<const UCHAR*>(options->dpb_lc_ctype.c_str());

	if (MET_get_char_coll_subtype(tdbb, &id, lc_ctype, options->dpb_lc_ctype.length()) &&
		INTL_defined_type(tdbb, id & 0xFF))
	{
		if ((id & 0xFF) == CS_BINARY)
		{
			ERR_post(Arg::Gds(isc_bad_dpb_content) <<
					 Arg::Gds(isc_invalid_attachment_charset) << Arg::Str(options->dpb_lc_ctype));
		}
		else
			attachment->att_client_charset = attachment->att_charset = id & 0xFF;
	}
	else
	{
		// Report an error - we can't do what user has requested
		ERR_post(Arg::Gds(isc_bad_dpb_content) <<
				 Arg::Gds(isc_charset_not_found) << Arg::Str(options->dpb_lc_ctype));
	}
}

namespace
{
	void dpbErrorRaise()
	{
		ERR_post(Arg::Gds(isc_bad_dpb_form) <<
				 Arg::Gds(isc_wrodpbver));
	}
} // anonymous

void DatabaseOptions::get(const UCHAR* dpb, USHORT dpb_length, bool& invalid_client_SQL_dialect)
{
/**************************************
 *
 *	D a t a b a s e O p t i o n s : : g e t
 *
 **************************************
 *
 * Functional description
 *	Parse database parameter block picking up options and things.
 *
 **************************************/
	SSHORT num_old_files = 0;

	dpb_buffers = 0;
	dpb_sweep_interval = -1;
	dpb_overwrite = false;
	dpb_sql_dialect = 99;
	invalid_client_SQL_dialect = false;

	if (dpb_length == 0)
		return;

	if (dpb == NULL)
		ERR_post(Arg::Gds(isc_bad_dpb_form));

	ClumpletReader rdr(ClumpletReader::dpbList, dpb, dpb_length, dpbErrorRaise);
	dumpAuthBlock("DatabaseOptions::get()", &rdr, isc_dpb_auth_block);

	dpb_utf8_filename = rdr.find(isc_dpb_utf8_filename);

	for (rdr.rewind(); !rdr.isEof(); rdr.moveNext())
	{
		switch (rdr.getClumpTag())
		{
		case isc_dpb_working_directory:
			getPath(rdr, dpb_working_directory);
			break;

		case isc_dpb_set_page_buffers:
			dpb_page_buffers = rdr.getInt();
			if (dpb_page_buffers &&
				(dpb_page_buffers < MIN_PAGE_BUFFERS || dpb_page_buffers > MAX_PAGE_BUFFERS))
			{
				ERR_post(Arg::Gds(isc_bad_dpb_content) << Arg::Gds(isc_baddpb_buffers_range) <<
						 Arg::Num(MIN_PAGE_BUFFERS) << Arg::Num(MAX_PAGE_BUFFERS));
			}
			dpb_set_page_buffers = true;
			break;

		case isc_dpb_num_buffers:
			if (Config::getServerMode() != MODE_SUPER)
			{
				dpb_buffers = rdr.getInt();
				const unsigned TEMP_LIMIT = 25;
				if (dpb_buffers < TEMP_LIMIT)
				{
					ERR_post(Arg::Gds(isc_bad_dpb_content) <<
							 Arg::Gds(isc_baddpb_temp_buffers) << Arg::Num(TEMP_LIMIT));
				}
			}
			else
				rdr.getInt();
			break;

		case isc_dpb_page_size:
			dpb_page_size = (USHORT) rdr.getInt();
			break;

		case isc_dpb_debug:
			rdr.getInt();
			break;

		case isc_dpb_sweep:
			dpb_sweep = (USHORT) rdr.getInt();
			break;

		case isc_dpb_sweep_interval:
			dpb_sweep_interval = rdr.getInt();
			break;

		case isc_dpb_verify:
			dpb_verify = (USHORT) rdr.getInt();
			if (dpb_verify & isc_dpb_ignore)
				dpb_flags |= DBB_damaged;
			break;

		case isc_dpb_trace:
			rdr.getInt();
			break;

		case isc_dpb_damaged:
			if (rdr.getInt() & 1)
				dpb_flags |= DBB_damaged;
			break;

		case isc_dpb_enable_journal:
			rdr.getString(dpb_journal);
			break;

		case isc_dpb_wal_backup_dir:
			// ignore, skip
			break;

		case isc_dpb_drop_walfile:
			dpb_wal_action = (USHORT) rdr.getInt();
			break;

		case isc_dpb_old_dump_id:
		case isc_dpb_online_dump:
		case isc_dpb_old_file_size:
		case isc_dpb_old_num_files:
		case isc_dpb_old_start_page:
		case isc_dpb_old_start_seqno:
		case isc_dpb_old_start_file:
			// ignore, skip
			break;

		case isc_dpb_old_file:
			//if (num_old_files >= MAX_OLD_FILES) complain here, for now.
				ERR_post(Arg::Gds(isc_num_old_files));
			// following code is never executed now !
			num_old_files++;
			break;

		case isc_dpb_wal_chkptlen:
		case isc_dpb_wal_numbufs:
		case isc_dpb_wal_bufsize:
		case isc_dpb_wal_grp_cmt_wait:
			// ignore, skip
			break;

		case isc_dpb_dbkey_scope:
			dpb_dbkey_scope = (USHORT) rdr.getInt();
			break;

		case isc_dpb_sql_role_name:
			getString(rdr, dpb_role_name);
			break;

		case isc_dpb_auth_block:
			dpb_auth_block.clear();
			dpb_auth_block.add(rdr.getBytes(), rdr.getClumpLength());
			break;

		case isc_dpb_user_name:
			getString(rdr, dpb_user_name);
			break;

		case isc_dpb_trusted_auth:
			getString(rdr, dpb_trusted_login);
			break;

		case isc_dpb_encrypt_key:
			// Just in case there WAS a customer using this unsupported
			// feature - post an error when they try to access it now
			ERR_post(Arg::Gds(isc_uns_ext) <<
					 Arg::Gds(isc_random) << Arg::Str("Passing encryption key in DPB not supported"));
			break;

		case isc_dpb_no_garbage_collect:
			dpb_no_garbage = true;
			break;

		case isc_dpb_activate_shadow:
			dpb_activate_shadow = true;
			break;

		case isc_dpb_delete_shadow:
			dpb_delete_shadow = true;
			break;

		case isc_dpb_force_write:
			dpb_set_force_write = true;
			dpb_force_write = rdr.getInt() != 0;
			break;

		case isc_dpb_begin_log:
			break;

		case isc_dpb_quit_log:
			break;

		case isc_dpb_no_reserve:
			dpb_set_no_reserve = true;
			dpb_no_reserve = rdr.getInt() != 0;
			break;

		case isc_dpb_interp:
			dpb_interp = (SSHORT) rdr.getInt();
			break;

		case isc_dpb_lc_ctype:
			rdr.getString(dpb_lc_ctype);
			break;

		case isc_dpb_shutdown:
			dpb_shutdown = (USHORT) rdr.getInt();
			// Enforce default
			if ((dpb_shutdown & isc_dpb_shut_mode_mask) == isc_dpb_shut_default)
				dpb_shutdown |= isc_dpb_shut_multi;
			break;

		case isc_dpb_shutdown_delay:
			dpb_shutdown_delay = (SSHORT) rdr.getInt();
			break;

		case isc_dpb_online:
			dpb_online = (USHORT) rdr.getInt();
			// Enforce default
			if ((dpb_online & isc_dpb_shut_mode_mask) == isc_dpb_shut_default)
			{
				dpb_online |= isc_dpb_shut_normal;
			}
			break;

		case isc_dpb_reserved:
			{
				string single;
				rdr.getString(single);
				if (single == "YES")
				{
					dpb_single_user = true;
				}
			}
			break;

		case isc_dpb_overwrite:
			dpb_overwrite = rdr.getInt() != 0;
			break;

		case isc_dpb_nolinger:
			dpb_nolinger = true;
			break;

		case isc_dpb_reset_icu:
			dpb_reset_icu = true;
			break;

		case isc_dpb_sec_attach:
			dpb_sec_attach = rdr.getInt() != 0;
			break;

		case isc_dpb_map_attach:
			dpb_map_attach = true;
			break;

		case isc_dpb_gbak_attach:
			{
				string gbakStr;
				rdr.getString(gbakStr);
				dpb_gbak_attach = gbakStr.hasData();
			}
			break;

		case isc_dpb_gstat_attach:
			dpb_gstat_attach = true;
			break;

		case isc_dpb_gfix_attach:
			dpb_gfix_attach = true;
			break;

		case isc_dpb_disable_wal:
			dpb_disable_wal = true;
			break;

		case isc_dpb_connect_timeout:
			dpb_connect_timeout = rdr.getInt();
			break;

		case isc_dpb_dummy_packet_interval:
			dpb_dummy_packet_interval = rdr.getInt();
			break;

		case isc_dpb_sql_dialect:
			dpb_sql_dialect = (USHORT) rdr.getInt();
			if (dpb_sql_dialect > SQL_DIALECT_V6)
				invalid_client_SQL_dialect = true;
			break;

		case isc_dpb_set_db_sql_dialect:
			dpb_set_db_sql_dialect = (USHORT) rdr.getInt();
			break;

		case isc_dpb_set_db_readonly:
			dpb_set_db_readonly = true;
			dpb_db_readonly = rdr.getInt() != 0;
			break;

		case isc_dpb_set_db_charset:
			getString(rdr, dpb_set_db_charset);
			fb_utils::dpbItemUpper(dpb_set_db_charset);
			break;

		case isc_dpb_address_path:
			{
				ClumpletReader address_stack(ClumpletReader::UnTagged,
											 rdr.getBytes(), rdr.getClumpLength());
				while (!address_stack.isEof())
				{
					if (address_stack.getClumpTag() != isc_dpb_address)
					{
						address_stack.moveNext();
						continue;
					}
					ClumpletReader address(ClumpletReader::UnTagged,
										   address_stack.getBytes(), address_stack.getClumpLength());
					while (!address.isEof())
					{
						switch (address.getClumpTag())
						{
							case isc_dpb_addr_protocol:
								address.getString(dpb_network_protocol);
								break;
							case isc_dpb_addr_endpoint:
								address.getString(dpb_remote_address);
								break;
							default:
								break;
						}
						address.moveNext();
					}
					break;
				}
			}
			break;

		case isc_dpb_process_id:
			dpb_remote_pid = rdr.getInt();
			break;

		case isc_dpb_process_name:
			getPath(rdr, dpb_remote_process);
			break;

		case isc_dpb_host_name:
			getString(rdr, dpb_remote_host);
			break;

		case isc_dpb_os_user:
			getString(rdr, dpb_remote_os_user);
			break;

		case isc_dpb_client_version:
			getString(rdr, dpb_client_version);
			break;

		case isc_dpb_remote_protocol:
			getString(rdr, dpb_remote_protocol);
			break;

		case isc_dpb_no_db_triggers:
			dpb_no_db_triggers = rdr.getInt() != 0;
			break;

		case isc_dpb_org_filename:
			getPath(rdr, dpb_org_filename);
			break;

		case isc_dpb_ext_call_depth:
			dpb_ext_call_depth = (ULONG) rdr.getInt();
			if (dpb_ext_call_depth >= MAX_CALLBACKS)
				ERR_post(Arg::Gds(isc_exec_sql_max_call_exceeded));
			break;

		case isc_dpb_config:
			getString(rdr, dpb_config);
			break;

		default:
			break;
		}
	}

	if (! rdr.isEof())
		ERR_post(Arg::Gds(isc_bad_dpb_form));
}


static JAttachment* initAttachment(thread_db* tdbb, const PathName& expanded_name,
	const PathName& alias_name, RefPtr<const Config> config, bool attach_flag,
	const DatabaseOptions& options, RefMutexUnlock& initGuard, IPluginConfig* pConf,
	JProvider* provider)
{
/**************************************
 *
 *	i n i t A t t a c h m e n t
 *
 **************************************
 *
 * Functional description
 *	Initialize for database access.  First call from both CREATE and ATTACH.
 *	Upon entry mutex dbInitMutex must be locked.
 *
 **************************************/
	RefDeb(DEB_AR_JATT, "jrd/initAttachment()");
	SET_TDBB(tdbb);
	fb_assert(dbInitMutex->locked());

	// make sure that no new attachments arrive after shutdown started
	if (engineShutdown)
	{
		Arg::Gds(isc_att_shutdown).raise();
	}

	// Initialize standard random generator.
	// MSVC (at least since version 7) have per-thread random seed.
	// As we don't know who uses per-thread seed, this should work for both cases.
	static bool first_rand = true;
	static int first_rand_value = rand();

	if (first_rand || (rand() == first_rand_value))
		srand(time(NULL));

	first_rand = false;

#ifdef HAVE_ID_BY_NAME
	UCharBuffer db_id;
	os_utils::getUniqueFileId(expanded_name.c_str(), db_id);
#endif

	engineStartup.init();

	if (!attach_flag && options.dpb_set_db_charset.hasData() &&
		!IntlManager::charSetInstalled(options.dpb_set_db_charset))
	{
		ERR_post(Arg::Gds(isc_charset_not_installed) << options.dpb_set_db_charset);
	}

	// Check to see if the database is already attached
	Database* dbb = NULL;
	JAttachment* jAtt;

	bool shared = false;

	{	// scope
		MutexLockGuard listGuard(databases_mutex, FB_FUNCTION);

		if (config->getServerMode() == MODE_SUPER)
		{
			shared = true;

			dbb = databases;
			while (dbb)
			{
				if (!(dbb->dbb_flags & DBB_bugcheck) && (dbb->dbb_filename == expanded_name
#ifdef HAVE_ID_BY_NAME
															|| dbb->dbb_id == db_id
#endif
																					))
				{
					if (attach_flag)
					{
						initGuard.linkWith(dbb->dbb_init_fini);

						{   // scope
							MutexUnlockGuard listUnlock(databases_mutex, FB_FUNCTION);
							fb_assert(!databases_mutex->locked());

							// after unlocking databases_mutex we lose control over dbb
							// as long as dbb_init_fini is not locked and its activity is not checked
							initGuard.enter();
							if (initGuard->doesExist())
							{
								Sync dbbGuard(&dbb->dbb_sync, FB_FUNCTION);
								dbbGuard.lock(SYNC_EXCLUSIVE);

								fb_assert(!(dbb->dbb_flags & DBB_new));

								tdbb->setDatabase(dbb);
								jAtt = create_attachment(alias_name, dbb, options, !attach_flag);

								if (dbb->dbb_linger_timer)
									dbb->dbb_linger_timer->reset();

								tdbb->setAttachment(jAtt->getHandle());

								if (options.dpb_config.hasData())
								{
									ERR_post_warning(Arg::Warning(isc_random) <<
										"Secondary attachment - config data from DPB ignored");
								}

								return jAtt;
							}
						}

						// If we reached this point this means that found dbb was removed
						// Forget about it and repeat search
						initGuard.unlinkFromMutex();
						dbb = databases;
						continue;
					}

					ERR_post(Arg::Gds(isc_no_meta_update) <<
							 Arg::Gds(isc_obj_in_use) << Arg::Str("DATABASE"));
				}

				dbb = dbb->dbb_next;
			}
		}

		Config::merge(config, &options.dpb_config);

		dbb = Database::create(pConf, provider, shared);
		dbb->dbb_config = config;
		dbb->dbb_filename = expanded_name;
#ifdef HAVE_ID_BY_NAME
		dbb->dbb_id = db_id;		// will be reassigned in create database after PIO operation
#endif

		// safely take init lock on just created database
		initGuard.linkWith(dbb->dbb_init_fini);
		initGuard.enter();

		dbb->dbb_next = databases;
		databases = dbb;

		dbb->dbb_flags |= (DBB_exclusive | DBB_new | options.dpb_flags);
		if (!attach_flag)
			dbb->dbb_flags |= DBB_creating;
		dbb->dbb_sweep_interval = SWEEP_INTERVAL;

		Sync dbbGuard(&dbb->dbb_sync, FB_FUNCTION);
		dbbGuard.lock(SYNC_EXCLUSIVE);

		tdbb->setDatabase(dbb);
		jAtt = create_attachment(alias_name, dbb, options, !attach_flag);
		tdbb->setAttachment(jAtt->getHandle());
	} // end scope

	// provide context pool for the rest stuff
	Jrd::ContextPoolHolder context(tdbb, dbb->dbb_permanent);

	// set a garbage collection policy

	if ((dbb->dbb_flags & (DBB_gc_cooperative | DBB_gc_background)) == 0)
	{
		if (dbb->dbb_flags & DBB_shared)
		{
			string gc_policy = dbb->dbb_config->getGCPolicy();
			gc_policy.lower();
			if (gc_policy == GCPolicyCooperative)
				dbb->dbb_flags |= DBB_gc_cooperative;
			else if (gc_policy == GCPolicyBackground)
				dbb->dbb_flags |= DBB_gc_background;
			else if (gc_policy == GCPolicyCombined)
				dbb->dbb_flags |= DBB_gc_cooperative | DBB_gc_background;
			else // config value is invalid
			{
				// this should not happen - means bug in config
				fb_assert(false);
			}
		}
		else
			dbb->dbb_flags |= DBB_gc_cooperative;
	}

	return jAtt;
}


static JAttachment* create_attachment(const PathName& alias_name,
									  Database* dbb,
									  const DatabaseOptions& options,
									  bool newDb)
{
/**************************************
 *
 *	c r e a t e _ a t t a c h m e n t
 *
 **************************************
 *
 * Functional description
 *	Create attachment and link it to dbb
 *
 **************************************/
	RefDeb(DEB_AR_JATT, "jrd/create_attachment()");
	fb_assert(dbb->locked());

	Jrd::Attachment* attachment = NULL;
	{ // scope
		MutexLockGuard guard(newAttachmentMutex, FB_FUNCTION);
		if (engineShutdown)
		{
			status_exception::raise(Arg::Gds(isc_att_shutdown));
		}

		attachment = Jrd::Attachment::create(dbb);
		attachment->att_next = dbb->dbb_attachments;
		dbb->dbb_attachments = attachment;
	}

	attachment->att_filename = alias_name;
	attachment->att_network_protocol = options.dpb_network_protocol;
	attachment->att_remote_address = options.dpb_remote_address;
	attachment->att_remote_pid = options.dpb_remote_pid;
	attachment->att_remote_process = options.dpb_remote_process;
	attachment->att_remote_host = options.dpb_remote_host;
	attachment->att_remote_os_user = options.dpb_remote_os_user;
	attachment->att_client_version = options.dpb_client_version;
	attachment->att_remote_protocol = options.dpb_remote_protocol;
	attachment->att_ext_call_depth = options.dpb_ext_call_depth;

	StableAttachmentPart* sAtt = FB_NEW StableAttachmentPart(attachment);
	attachment->setStable(sAtt);
	sAtt->addRef();

	JAttachment* jAtt = NULL;
	try
	{
		sAtt->manualLock(attachment->att_flags);
		jAtt = FB_NEW JAttachment(sAtt);
	}
	catch (const Exception&)
	{
		sAtt->release();
		throw;
	}

	jAtt->addRef();		// See also REF_NO_INCR RefPtr in unwindAttach()
	sAtt->setInterface(jAtt);

	if (newDb)
		attachment->att_flags |= ATT_creator;

	return jAtt;
}


static void init_database_lock(thread_db* tdbb)
{
/**************************************
 *
 *	i n i t _ d a t a b a s e _ l o c k
 *
 **************************************
 *
 * Functional description
 *	Initialize the main database lock.
 *
 **************************************/
	SET_TDBB(tdbb);
	Database* const dbb = tdbb->getDatabase();
	Jrd::Attachment* const attachment = tdbb->getAttachment();

	// Main database lock

	Lock* const lock = FB_NEW_RPT(*dbb->dbb_permanent, 0)
		Lock(tdbb, 0, LCK_database, dbb, CCH_down_grade_dbb);
	dbb->dbb_lock = lock;

	// Try to get an exclusive lock on database.
	// If this fails, insist on at least a shared lock.

	dbb->dbb_flags |= DBB_exclusive;
	if (!LCK_lock(tdbb, lock, LCK_EX, LCK_NO_WAIT))
	{
		// Clean status vector from lock manager error code
		fb_utils::init_status(tdbb->tdbb_status_vector);

		dbb->dbb_flags &= ~DBB_exclusive;

		while (!LCK_lock(tdbb, lock, LCK_SW, -1))
		{
			fb_utils::init_status(tdbb->tdbb_status_vector);

			// If we are in a single-threaded maintenance mode then clean up and stop waiting
			UCHAR spare_memory[RAW_HEADER_SIZE + PAGE_ALIGNMENT];
			UCHAR* header_page_buffer = FB_ALIGN(spare_memory, PAGE_ALIGNMENT);
			Ods::header_page* const header_page = reinterpret_cast<Ods::header_page*>(header_page_buffer);

			PIO_header(tdbb, header_page_buffer, RAW_HEADER_SIZE);

			if ((header_page->hdr_flags & Ods::hdr_shutdown_mask) == Ods::hdr_shutdown_single)
			{
				ERR_post(Arg::Gds(isc_shutdown) << Arg::Str(attachment->att_filename));
			}
		}
	}
}


static void prepare_tra(thread_db* tdbb, jrd_tra* transaction, USHORT length, const UCHAR* msg)
{
/**************************************
 *
 *	p r e p a r e
 *
 **************************************
 *
 * Functional description
 *	Attempt to prepare a transaction.
 *
 **************************************/
	SET_TDBB(tdbb);

	if (transaction->tra_in_use)
		status_exception::raise(Arg::Gds(isc_transaction_in_use));

	if (!(transaction->tra_flags & TRA_prepared))
	{
		// run ON TRANSACTION COMMIT triggers
		run_commit_triggers(tdbb, transaction);
	}

	validateHandle(tdbb, transaction->tra_attachment);
	tdbb->setTransaction(transaction);
	TRA_prepare(tdbb, transaction, length, msg);
}


static void release_attachment(thread_db* tdbb, Jrd::Attachment* attachment)
{
/**************************************
 *
 *	r e l e a s e _ a t t a c h m e n t
 *
 **************************************
 *
 * Functional description
 *	Disconnect attachment block from database block.
 *
 **************************************/
	SET_TDBB(tdbb);
	Database* dbb = tdbb->getDatabase();
	CHECK_DBB(dbb);
	fb_assert(!dbb->locked());

	if (!attachment)
		return;

	Monitoring::cleanupAttachment(tdbb);

	dbb->dbb_extManager.closeAttachment(tdbb, attachment);

	if ((dbb->dbb_config->getServerMode() == MODE_SUPER) && attachment->att_relations)
	{
		vec<jrd_rel*>& rels = *attachment->att_relations;
		for (FB_SIZE_T i = 1; i < rels.count(); i++)
		{
			jrd_rel* relation = rels[i];
			if (relation && (relation->rel_flags & REL_temp_conn) &&
				!(relation->rel_flags & (REL_deleted | REL_deleting)) )
			{
				relation->delPages(tdbb);
			}
		}
	}

	if (dbb->dbb_event_mgr && attachment->att_event_session)
		dbb->dbb_event_mgr->deleteSession(attachment->att_event_session);

    // CMP_release() changes att_requests.
	while (attachment->att_requests.hasData())
		CMP_release(tdbb, attachment->att_requests.back());

	MET_clear_cache(tdbb);

	attachment->releaseLocks(tdbb);

	// Shut down any extern relations

	attachment->releaseRelations(tdbb);

	// Release any validation error vector allocated

	delete attachment->att_validation;
	attachment->att_validation = NULL;

	attachment->destroyIntlObjects(tdbb);

	attachment->detachLocks();

	LCK_fini(tdbb, LCK_OWNER_attachment);

	delete attachment->att_compatibility_table;

	if (attachment->att_dsql_instance)
	{
		MemoryPool* const pool = &attachment->att_dsql_instance->dbb_pool;
		delete attachment->att_dsql_instance;
		attachment->deletePool(pool);
	}

	attachment->mergeStats();

	// avoid races with crypt thread
	Mutex dummyMutex;
	MutexEnsureUnlock cryptGuard(dbb->dbb_crypto_manager ?
			dbb->dbb_crypto_manager->cryptAttMutex :
			dummyMutex,
		FB_FUNCTION);
	cryptGuard.enter();

	Sync sync(&dbb->dbb_sync, "jrd.cpp: release_attachment");
	sync.lock(SYNC_EXCLUSIVE);

	// stop the crypt thread if we release last regular attachment
	Jrd::Attachment* crypt_att = NULL;
	CRYPT_DEBUG(fprintf(stderr, "\nrelease attachment=%p\n", attachment));

	for (Jrd::Attachment* att = dbb->dbb_attachments; att; att = att->att_next)
	{
		CRYPT_DEBUG(fprintf(stderr, "att=%p crypt_att=%p F=%c ", att, crypt_att, att->att_flags & ATT_crypt_thread ? '1' : '0'));

		if (att == attachment)
		{
			CRYPT_DEBUG(fprintf(stderr, "self\n"));
			continue;
		}

		if (att->att_flags & ATT_crypt_thread)
		{
			crypt_att = att;
			CRYPT_DEBUG(fprintf(stderr, "found crypt_att=%p\n", crypt_att));
			continue;
		}

		crypt_att = NULL;
		CRYPT_DEBUG(fprintf(stderr, "other\n"));
		break;
	}

	cryptGuard.leave();

	if (crypt_att)
	{
		sync.unlock();

		CRYPT_DEBUG(fprintf(stderr, "crypt_att=%p terminateCryptThread\n", crypt_att));
		dbb->dbb_crypto_manager->terminateCryptThread(tdbb, true);

		sync.lock(SYNC_EXCLUSIVE);
	}

	// remove the attachment block from the dbb linked list
	for (Jrd::Attachment** ptr = &dbb->dbb_attachments; *ptr; ptr = &(*ptr)->att_next)
	{
		if (*ptr == attachment)
		{
			*ptr = attachment->att_next;
			break;
		}
	}

	SCL_release_all(attachment->att_security_classes);

	delete attachment->att_user;

	{
		jrd_tra* next = NULL;
		for (jrd_tra* tran = attachment->att_transactions; tran; tran = next)
		{
			next = tran->tra_next;
			jrd_tra::destroy(attachment, tran);
		}
	}

	tdbb->setAttachment(NULL);
	Jrd::Attachment::destroy(attachment);
}


static void rollback(thread_db* tdbb, jrd_tra* transaction, const bool retaining_flag)
{
/**************************************
 *
 *	r o l l b a c k
 *
 **************************************
 *
 * Functional description
 *	Abort a transaction.
 *
 **************************************/
	if (transaction->tra_in_use)
		Arg::Gds(isc_transaction_in_use).raise();

	ThreadStatusGuard tempStatus(tdbb);

	const Database* const dbb = tdbb->getDatabase();
	const Jrd::Attachment* const attachment = tdbb->getAttachment();

	if (!(attachment->att_flags & ATT_no_db_triggers))
	{
		try
		{
			ThreadStatusGuard tempStatus2(tdbb);
			// run ON TRANSACTION ROLLBACK triggers
			EXE_execute_db_triggers(tdbb, transaction, TRIGGER_TRANS_ROLLBACK);
		}
		catch (const Exception&)
		{
			if (dbb->dbb_flags & DBB_bugcheck)
				throw;
		}
	}

	tdbb->setTransaction(transaction);
	TRA_rollback(tdbb, transaction, retaining_flag, false);
}


static void setEngineReleaseDelay(Database* dbb)
{
	if (!dbb->dbb_plugin_config)
		return;

	unsigned maxLinger = 0;

	{ // scope
		MutexLockGuard listGuardForLinger(databases_mutex, FB_FUNCTION);

		for (Database* d = databases; d; d = d->dbb_next)
		{
			if (!d->dbb_attachments && (d->dbb_linger_end > maxLinger))
				maxLinger = d->dbb_linger_end;
		}
	}

	++maxLinger;	// avoid rounding errors
	time_t t = time(NULL);
	FbLocalStatus s;
	dbb->dbb_plugin_config->setReleaseDelay(&s, maxLinger > t ? (maxLinger - t) * 1000 * 1000 : 0);
	check(&s);
}


bool JRD_shutdown_database(Database* dbb, const unsigned flags)
{
/*************************************************
 *
 *	J R D _ s h u t d o w n _ d a t a b a s e
 *
 *************************************************
 *
 * Functional description
 *	Shutdown physical database environment.
 *
 **************************************/
	ThreadContextHolder tdbb(dbb, NULL);

	RefMutexUnlock finiGuard;

	{ // scope
		fb_assert((flags & SHUT_DBB_OVERWRITE_CHECK) || (!databases_mutex->locked()));
		MutexLockGuard listGuard1(databases_mutex, FB_FUNCTION);

		Database** d_ptr;
		for (d_ptr = &databases; *d_ptr; d_ptr = &(*d_ptr)->dbb_next)
		{
			if (*d_ptr == dbb)
			{
				finiGuard.linkWith(dbb->dbb_init_fini);

				{	// scope
					MutexUnlockGuard listUnlock(databases_mutex, FB_FUNCTION);

					// after unlocking databases_mutex we lose control over dbb
					// as long as dbb_init_fini is not locked and its activity is not checked
					finiGuard.enter();
					if (finiGuard->doesExist())
						break;

					// database to shutdown does not exist
					// looks like somebody else took care to destroy it
					return false;
				}
			}
		}

		// Check - may be database already missing in linked list
		if (!finiGuard)
			return false;
	}

	{
		SyncLockGuard dsGuard(&dbb->dbb_sync, SYNC_EXCLUSIVE, FB_FUNCTION);
		if (dbb->dbb_attachments)
			return false;
	}

	// Database linger
	if ((flags & SHUT_DBB_LINGER) &&
		(!(engineShutdown || (dbb->dbb_ast_flags & DBB_shutdown))) &&
		(dbb->dbb_linger_seconds > 0) &&
		(dbb->dbb_config->getServerMode() != MODE_CLASSIC) &&
		(dbb->dbb_flags & DBB_shared))
	{
		if (!dbb->dbb_linger_timer)
			dbb->dbb_linger_timer = FB_NEW Database::Linger(dbb);

		dbb->dbb_linger_end = time(NULL) + dbb->dbb_linger_seconds;
		dbb->dbb_linger_timer->set(dbb->dbb_linger_seconds);

		setEngineReleaseDelay(dbb);

		return false;
	}

	// Reset provider unload delay if needed
	dbb->dbb_linger_end = 0;
	setEngineReleaseDelay(dbb);

	// Deactivate dbb_init_fini lock
	// Since that moment dbb becomes not reusable
	dbb->dbb_init_fini->destroy();

	fb_assert(!dbb->locked());

#ifdef SUPERSERVER_V2
	TRA_header_write(tdbb, dbb, 0);	// Update transaction info on header page.
#endif
	if (flags & SHUT_DBB_RELEASE_POOLS)
		TRA_update_counters(tdbb, dbb);

	// Disable AST delivery as we're about to release all locks

	{ // scope
		WriteLockGuard astGuard(dbb->dbb_ast_lock, FB_FUNCTION);
		dbb->dbb_flags |= DBB_no_ast;
	}

	// Shutdown file and/or remote connection

	VIO_fini(tdbb);

	if (dbb->dbb_crypto_manager)
		dbb->dbb_crypto_manager->terminateCryptThread(tdbb);

	CCH_shutdown(tdbb);

	if (dbb->dbb_backup_manager)
		dbb->dbb_backup_manager->shutdown(tdbb);

	if (dbb->dbb_crypto_manager)
		dbb->dbb_crypto_manager->shutdown(tdbb);

	if (dbb->dbb_shadow_lock)
		LCK_release(tdbb, dbb->dbb_shadow_lock);

	if (dbb->dbb_retaining_lock)
		LCK_release(tdbb, dbb->dbb_retaining_lock);

	dbb->dbb_shared_counter.shutdown(tdbb);

	if (dbb->dbb_sweep_lock)
		LCK_release(tdbb, dbb->dbb_sweep_lock);

	if (dbb->dbb_lock)
		LCK_release(tdbb, dbb->dbb_lock);

	delete dbb->dbb_crypto_manager;
	dbb->dbb_crypto_manager = NULL;

	LCK_fini(tdbb, LCK_OWNER_database);

	CCH_fini(tdbb);

	{ // scope
		MutexLockGuard listGuard2(databases_mutex, FB_FUNCTION);

		Database** d_ptr;
		for (d_ptr = &databases; *d_ptr; d_ptr = &(*d_ptr)->dbb_next)
		{
			if (*d_ptr == dbb)
			{
				fb_assert(!dbb->dbb_attachments);

				*d_ptr = dbb->dbb_next;
				dbb->dbb_next = NULL;
				break;
			}
		}
	}

	if (flags & SHUT_DBB_RELEASE_POOLS)
	{
		tdbb->setDatabase(NULL);
		Database::destroy(dbb);
	}

	return true;
}


void JRD_enum_attachments(PathNameList* dbList, ULONG& atts, ULONG& dbs, ULONG& svcs)
{
/**************************************
 *
 *	J R D _ e n u m _ a t t a c h m e n t s
 *
 **************************************
 *
 * Functional description
 *	Count the number of active databases and
 *	attachments.
 *
 **************************************/
	atts = dbs = svcs = 0;

	try
	{
		PathNameList dbFiles(*getDefaultMemoryPool());

		MutexLockGuard guard(databases_mutex, FB_FUNCTION);

		// Zip through the list of databases and count the number of local
		// connections.  If buf is not NULL then copy all the database names
		// that will fit into it.

		for (Database* dbb = databases; dbb; dbb = dbb->dbb_next)
		{
			SyncLockGuard dbbGuard(&dbb->dbb_sync, SYNC_SHARED, "JRD_enum_attachments");

			if (!(dbb->dbb_flags & DBB_bugcheck))
			{
				bool found = false;	// look for user attachments only
				for (const Jrd::Attachment* attach = dbb->dbb_attachments; attach;
					 attach = attach->att_next)
				{
					if (!(attach->att_flags & ATT_security_db))
					{
						atts++;
						found = true;
					}
				}

				if (found && !dbFiles.exist(dbb->dbb_filename))
					dbFiles.add(dbb->dbb_filename);
			}
		}

		dbs = (ULONG) dbFiles.getCount();
		svcs = Service::totalCount();

		if (dbList)
		{
			*dbList = dbFiles;
		}
	}
	catch (const Exception&)
	{
		// Here we ignore possible errors from databases_mutex.
		// They were always silently ignored, and for this function
		// we really have no way to notify world about mutex problem.
		//		AP. 2008.
	}
}


void JTransaction::freeEngineData(CheckStatusWrapper* user_status)
{
/**************************************
 *
 *	f r e e E n g i n e D a t a
 *
 **************************************
 *
 * Functional description
 *	Release or rollback transaction depending upon prepared it or not.
 *
 **************************************/
	try
	{
		EngineContextHolder tdbb(user_status, this, FB_FUNCTION);
		check_database(tdbb);

		try
		{
			if (transaction->tra_flags & TRA_prepared)
			{
				TraceTransactionEnd trace(transaction, false, false);
				EDS::Transaction::jrdTransactionEnd(tdbb, transaction, false, false, false);
				TRA_release_transaction(tdbb, transaction, &trace);
			}
			else
				TRA_rollback(tdbb, transaction, false, true);

			transaction = NULL;
		}
		catch (const Exception& ex)
		{
			transliterateException(tdbb, ex, user_status, "JTransaction::freeEngineData");
			return;
		}
	}
	catch (const Exception& ex)
	{
		ex.stuffException(user_status);
		return;
	}

	successful_completion(user_status);
}


static void purge_transactions(thread_db* tdbb, Jrd::Attachment* attachment, const bool force_flag)
{
/**************************************
 *
 *	p u r g e _ t r a n s a c t i o n s
 *
 **************************************
 *
 * Functional description
 *	commit or rollback all transactions
 *	from an attachment
 *
 **************************************/
	Database* const dbb = attachment->att_database;
	jrd_tra* const trans_dbk = attachment->att_dbkey_trans;

	unsigned int count = 0;
	jrd_tra* next;

	for (jrd_tra* transaction = attachment->att_transactions; transaction; transaction = next)
	{
		next = transaction->tra_next;
		if (transaction != trans_dbk)
		{
			if (transaction->tra_flags & TRA_prepared)
			{
				TraceTransactionEnd trace(transaction, false, false); // need ability to indicate prepared (in limbo) transaction
				EDS::Transaction::jrdTransactionEnd(tdbb, transaction, false, false, true);
				TRA_release_transaction(tdbb, transaction, &trace);
			}
			else if (force_flag)
				TRA_rollback(tdbb, transaction, false, true);
			else
				++count;
		}
	}

	if (count)
	{
		ERR_post(Arg::Gds(isc_open_trans) << Arg::Num(count));
	}

	// If there's a side transaction for db-key scope, get rid of it
	if (trans_dbk)
	{
		attachment->att_dbkey_trans = NULL;
		TRA_commit(tdbb, trans_dbk, false);
	}
}


static void purge_attachment(thread_db* tdbb, StableAttachmentPart* sAtt, unsigned flags)
{
/**************************************
 *
 *	p u r g e _ a t t a c h m e n t
 *
 **************************************
 *
 * Functional description
 *	Zap an attachment, shutting down the database
 *	if it is the last one.
 *
 **************************************/
	SET_TDBB(tdbb);

	Mutex* const attMutex = sAtt->getMutex();
	fb_assert(attMutex->locked());

	Jrd::Attachment* attachment = sAtt->getHandle();

	if (attachment && attachment->att_purge_tid == Thread::getId())
	{
		fb_assert(false); // recursive call - impossible ?
		return;
	}

	while (attachment && attachment->att_purge_tid)
	{
		attachment->att_use_count--;

		{ // scope
			MutexUnlockGuard cout(*attMutex, FB_FUNCTION);
			// !!!!!!!!!!!!!!!!! - event? semaphore? condvar? (when ATT_purge_started / sAtt->getHandle() changes)

			fb_assert(!attMutex->locked());
			Thread::yield();
			Thread::sleep(1);
		}

		attachment = sAtt->getHandle();

		if (attachment)
	  		attachment->att_use_count++;
	}

	if (!attachment)
		return;

	fb_assert(attachment->att_flags & ATT_shutdown);
	attachment->att_purge_tid = Thread::getId();

	fb_assert(attachment->att_use_count > 0);
	attachment = sAtt->getHandle();
	while (attachment && attachment->att_use_count > 1)
	{
		attachment->att_use_count--;

		{ // scope
			MutexUnlockGuard cout(*attMutex, FB_FUNCTION);
			// !!!!!!!!!!!!!!!!! - event? semaphore? condvar? (when --att_use_count)

			fb_assert(!attMutex->locked());
			Thread::yield();
			Thread::sleep(1);
		}

		attachment = sAtt->getHandle();

		if (attachment)
	  		attachment->att_use_count++;
	}

	fb_assert(attMutex->locked());

	if (!attachment)
		return;

	Database* const dbb = attachment->att_database;
	const bool forcedPurge = (flags & PURGE_FORCE);
	const bool nocheckPurge = (flags & (PURGE_FORCE | PURGE_NOCHECK));

	tdbb->tdbb_flags |= TDBB_detaching;

	if (!(dbb->dbb_flags & DBB_bugcheck))
	{
		try
		{
			const TrigVector* const trig_disconnect =
				attachment->att_triggers[DB_TRIGGER_DISCONNECT];

			if (!forcedPurge &&
				!(attachment->att_flags & ATT_no_db_triggers) &&
				trig_disconnect && !trig_disconnect->isEmpty())
			{
				ThreadStatusGuard temp_status(tdbb);

				jrd_tra* transaction = NULL;
				const ULONG save_flags = attachment->att_flags;

				try
				{
					// Start a transaction to execute ON DISCONNECT triggers.
					// Ensure this transaction can't trigger auto-sweep.
					attachment->att_flags |= ATT_no_cleanup;
					transaction = TRA_start(tdbb, 0, NULL);
					attachment->att_flags = save_flags;

					// run ON DISCONNECT triggers
					EXE_execute_db_triggers(tdbb, transaction, TRIGGER_DISCONNECT);

					// and commit the transaction
					TRA_commit(tdbb, transaction, false);
				}
				catch (const Exception& ex)
				{
					attachment->att_flags = save_flags;

					string s;
					s.printf("Database: %s\n\tError at disconnect:", attachment->att_filename.c_str());
					iscLogException(s.c_str(), ex);

					if (dbb->dbb_flags & DBB_bugcheck)
						throw;

					try
					{
						if (transaction)
							TRA_rollback(tdbb, transaction, false, false);
					}
					catch (const Exception&)
					{
						if (dbb->dbb_flags & DBB_bugcheck)
							throw;
					}
				}
			}
		}
		catch (const Exception&)
		{
			if (!nocheckPurge)
			{
				attachment->att_purge_tid = 0;
				throw;
			}
		}
	}

	try
	{
		// allow to free resources used by dynamic statements
		EDS::Manager::jrdAttachmentEnd(tdbb, attachment);

		if (!(dbb->dbb_flags & DBB_bugcheck))
		{
			// Check for any pending transactions
			purge_transactions(tdbb, attachment, nocheckPurge);
		}
	}
	catch (const Exception&)
	{
		if (!nocheckPurge)
		{
			attachment->att_purge_tid = 0;
			throw;
		}
	}

	// stop crypt thread using this attachment
	dbb->dbb_crypto_manager->stopThreadUsing(tdbb, attachment);

	// Notify Trace API manager about disconnect
	if (attachment->att_trace_manager->needs(ITraceFactory::TRACE_EVENT_DETACH))
	{
		TraceConnectionImpl conn(attachment);
		attachment->att_trace_manager->event_detach(&conn, false);
	}

	fb_assert(attMutex->locked());
	Mutex* asyncMutex = sAtt->getMutex(true, true);
	MutexEnsureUnlock asyncGuard(*asyncMutex, FB_FUNCTION);

	{ // scope - ensure correct order of taking both async and main mutexes
		MutexUnlockGuard cout(*attMutex, FB_FUNCTION);
		fb_assert(!attMutex->locked());
		asyncGuard.enter();
	}

	if (!sAtt->getHandle())
		return;

	bool overwriteCheck = attachment->att_flags & ATT_overwrite_check;

	// Unlink attachment from database
	release_attachment(tdbb, attachment);

	asyncGuard.leave();
	MutexUnlockGuard cout(*attMutex, FB_FUNCTION);

	// Try to close database if there are no attachments
	JRD_shutdown_database(dbb, SHUT_DBB_RELEASE_POOLS | (flags & PURGE_LINGER ? SHUT_DBB_LINGER : 0) |
		(overwriteCheck ? SHUT_DBB_OVERWRITE_CHECK : 0));
}


static void run_commit_triggers(thread_db* tdbb, jrd_tra* transaction)
{
/**************************************
 *
 *	r u n _ c o m m i t _ t r i g g e r s
 *
 **************************************
 *
 * Functional description
 *	Run ON TRANSACTION COMMIT triggers of a transaction.
 *
 **************************************/
	SET_TDBB(tdbb);

	if (transaction->tra_flags & TRA_system)
		return;

	// start a savepoint to rollback changes of all triggers
	AutoSavePoint savePoint(tdbb, transaction);

	// run ON TRANSACTION COMMIT triggers
	EXE_execute_db_triggers(tdbb, transaction, TRIGGER_TRANS_COMMIT);

	savePoint.release();
}


// verify_request_synchronization
//
// @brief Finds the sub-requests at the given level and replaces it with the
// original passed request (note the pointer by reference). If that specific
// sub-request is not found, throw the dreaded "request synchronization error".
// Notice that at this time, the calling function's "request" pointer has been
// set to null, so remember that if you write a debugging routine.
// This function replaced a chunk of code repeated four times.
//
// @param request The incoming, parent request to be replaced.
// @param level The level of the sub-request we need to find.
static jrd_req* verify_request_synchronization(JrdStatement* statement, USHORT level)
{
	if (level)
	{
		if (level >= statement->requests.getCount() || !statement->requests[level])
			ERR_post(Arg::Gds(isc_req_sync));
	}

	return statement->requests[level];
}


/**

 	verifyDatabaseName

    @brief	Verify database name for open/create
	against given in conf file list of available directories
	and security database name

    @param name
    @param status

 **/
static VdnResult verifyDatabaseName(const PathName& name, FbStatusVector* status, bool is_alias)
{
	// Check for securityX.fdb
	static GlobalPtr<PathName> securityNameBuffer, expandedSecurityNameBuffer;
	static GlobalPtr<Mutex> mutex;

	MutexLockGuard guard(mutex, FB_FUNCTION);

	if (!securityNameBuffer->hasData())
	{
		const RefPtr<const Config> defConf(Config::getDefaultConfig());
		securityNameBuffer->assign(defConf->getSecurityDatabase());
		expandedSecurityNameBuffer->assign(securityNameBuffer);
		ISC_expand_filename(expandedSecurityNameBuffer, false);
	}

	if (name == securityNameBuffer || name == expandedSecurityNameBuffer)
		return VDN_OK;

	// Check for .conf
	if (!JRD_verify_database_access(name))
	{
		if (!is_alias) {
			ERR_build_status(status, Arg::Gds(isc_conf_access_denied) << Arg::Str("database") <<
																		 Arg::Str(name));
		}
		return VDN_FAIL;
	}
	return VDN_OK;
}


/**

	getUserInfo

    @brief	Fills UserId structure with resulting values.
    Takes into an account mapping of users and groups.

    @param user
    @param options
    @param aliasName
    @param dbName
    @param config
    @param creating
    @param iAtt
    @param cryptCb

 **/
static void getUserInfo(UserId& user, const DatabaseOptions& options,
	const char* aliasName, const char* dbName, const RefPtr<const Config>* config, bool creating,
	IAttachment* iAtt, ICryptKeyCallback* cryptCb)
{
	bool wheel = false;
	int id = -1, group = -1;	// CVC: This var contained trash
	string name, trusted_role, auth_method;

	if (fb_utils::bootBuild())
	{
		auth_method = "bootBuild";
		wheel = true;
	}
	else
	{
		auth_method = "User name in DPB";
		if (options.dpb_trusted_login.hasData())
		{
			name = options.dpb_trusted_login;
			fb_utils::dpbItemUpper(name);
		}
		else if (options.dpb_user_name.hasData())
		{
			name = options.dpb_user_name;
			fb_utils::dpbItemUpper(name);
		}
		else if (options.dpb_auth_block.hasData())
		{
			if (mapUser(true, name, trusted_role, &auth_method, &user.usr_auth_block, NULL,
				options.dpb_auth_block, aliasName, dbName,
				(config ? (*config)->getSecurityDatabase() : NULL), "", cryptCb, iAtt) & MAPUSER_MAP_DOWN)
			{
				user.setFlag(USR_mapdown);
			}

			if (creating && config)		// when config is NULL we are in error handler
			{
				if (!checkCreateDatabaseGrant(name, trusted_role, options.dpb_role_name, (*config)->getSecurityDatabase()))
					(Arg::Gds(isc_no_priv) << "CREATE" << "DATABASE" << aliasName).raise();
			}
		}
		else
		{
			auth_method = "OS user name";
			wheel = ISC_get_user(&name, &id, &group);
			ISC_systemToUtf8(name);
			fb_utils::dpbItemUpper(name);
			if (wheel || id == 0)
			{
				auth_method = "OS user name / wheel";
				wheel = true;
			}
		}

		// if the name from the user database is defined as SYSDBA,
		// we define that user id as having system privileges

		if (name == DBA_USER_NAME)
		{
			wheel = true;
		}
	}

	// In case we became WHEEL on an OS that didn't require name SYSDBA,
	// (Like Unix) force the effective Database User name to be SYSDBA

	if (wheel)
	{
		name = DBA_USER_NAME;
	}

	if (name.length() > USERNAME_LENGTH)
	{
		status_exception::raise(Arg::Gds(isc_long_login) << Arg::Num(name.length())
														 << Arg::Num(USERNAME_LENGTH));
	}

	user.setUserName(name);
	user.usr_project_name = "";
	user.usr_org_name = "";
	user.usr_auth_method = auth_method;
	user.usr_user_id = id;
	user.usr_group_id = group;

	if (trusted_role.hasData())
	{
		user.setTrustedRole(trusted_role);
	}

	if (options.dpb_role_name.hasData())
	{
		user.setSqlRole(options.dpb_role_name.c_str());
	}
}

static void unwindAttach(thread_db* tdbb, const Exception& ex, FbStatusVector* userStatus,
	Jrd::Attachment* attachment, Database* dbb, bool internalFlag)
{
	RefDeb(DEB_RLS_JATT, "unwindAttach");
	RefDeb(DEB_AR_JATT, "unwindAttach");
	transliterateException(tdbb, ex, userStatus, NULL);

	try
	{
		if (dbb)
		{
			fb_assert(!dbb->locked());
			ThreadStatusGuard temp_status(tdbb);
			StableAttachmentPart* sAtt = NULL;

			if (attachment)
			{
				// A number of holders to make Attachment::destroy() happy
				// See also addRef() in create_attachment()
				sAtt = attachment->getStable();
				RefPtr<JAttachment> jAtt(REF_NO_INCR, sAtt->getInterface());

				// This unlocking/locking order guarantees stable release of attachment
				sAtt->manualUnlock(attachment->att_flags);

				ULONG flags = 0;	// att_flags may already not exist here!
				sAtt->manualLock(flags);
				if (sAtt->getHandle())
				{
					attachment->att_flags |= flags;
					release_attachment(tdbb, attachment);
				}
				else
				{
					sAtt->manualUnlock(flags);
				}
			}

			if (sAtt)
			{
				sAtt->release();
			}

			JRD_shutdown_database(dbb, SHUT_DBB_RELEASE_POOLS |
				(internalFlag ? SHUT_DBB_OVERWRITE_CHECK : 0));
		}
	}
	catch (const Exception&)
	{
		// no-op
	}

	return;
}


namespace
{
	bool shutdownAttachments(AttachmentsRefHolder* arg, bool signal)
	{
		AutoPtr<AttachmentsRefHolder> queue(arg);
		AttachmentsRefHolder& attachments = *arg;
		bool success = true;

		if (signal)
		{
			// Set terminate flag for all attachments

			for (AttachmentsRefHolder::Iterator iter(attachments); *iter; ++iter)
			{
				StableAttachmentPart* const sAtt = *iter;

				MutexLockGuard guard(*(sAtt->getMutex(true)), FB_FUNCTION);
				Attachment* attachment = sAtt->getHandle();

				if (attachment)
					attachment->signalShutdown(isc_att_shut_engine);
			}
		}

		// Purge all attachments

		for (AttachmentsRefHolder::Iterator iter(attachments); *iter; ++iter)
		{
			StableAttachmentPart* const sAtt = *iter;

			MutexLockGuard guard(*(sAtt->getMutex()), FB_FUNCTION);
			Attachment* attachment = sAtt->getHandle();

			if (attachment)
			{
				ThreadContextHolder tdbb;
				tdbb->setAttachment(attachment);
				tdbb->setDatabase(attachment->att_database);

				try
				{
					// purge attachment, rollback any open transactions
					attachment->att_use_count++;
					purge_attachment(tdbb, sAtt, PURGE_FORCE);
				}
				catch (const Exception& ex)
				{
					iscLogException("error while shutting down attachment", ex);
					success = false;
				}

				attachment = sAtt->getHandle();

				if (attachment)
					attachment->att_use_count--;
			}
		}

		return success;
	}

	THREAD_ENTRY_DECLARE attachmentShutdownThread(THREAD_ENTRY_PARAM arg)
	{
		try
		{
			MutexLockGuard guard(shutdownMutex, FB_FUNCTION);
			if (engineShutdown)
			{
				// Shutdown was done, all attachmnets are gone
				return 0;
			}

			shutdownAttachments(static_cast<AttachmentsRefHolder*>(arg), false);
		}
		catch (const Exception& ex)
		{
			iscLogException("attachmentShutdownThread", ex);
		}

		return 0;
	}
} // anonymous namespace


static THREAD_ENTRY_DECLARE shutdown_thread(THREAD_ENTRY_PARAM arg)
{
/**************************************
 *
 *	s h u t d o w n _ t h r e a d
 *
 **************************************
 *
 * Functional description
 *	Shutdown the engine.
 *
 **************************************/
	Semaphore* const semaphore = static_cast<Semaphore*>(arg);

	bool success = true;
	MemoryPool& pool = *getDefaultMemoryPool();
	AttachmentsRefHolder* const attachments = FB_NEW_POOL(pool) AttachmentsRefHolder(pool);

	try
	{
		// Shutdown external datasets manager
		EDS::Manager::shutdown();

		{ // scope
			MutexLockGuard guard(databases_mutex, FB_FUNCTION);

			for (Database* dbb = databases; dbb; dbb = dbb->dbb_next)
			{
				if (!(dbb->dbb_flags & DBB_bugcheck))
				{
					Sync dbbGuard(&dbb->dbb_sync, FB_FUNCTION);
					dbbGuard.lock(SYNC_EXCLUSIVE);

					for (Attachment* att = dbb->dbb_attachments; att; att = att->att_next)
						attachments->add(att->getStable());
				}
			}
			// No need in databases_mutex any more
		}

		// Shutdown existing attachments
		success = success && shutdownAttachments(attachments, true);

		HalfStaticArray<Database*, 32> dbArray(pool);
		{ // scope
			MutexLockGuard guard(databases_mutex, FB_FUNCTION);

			for (Database* dbb = databases; dbb; dbb = dbb->dbb_next)
			{
				dbArray.push(dbb);
			}

			// No need in databases_mutex any more
		}
		for (unsigned n = 0; n < dbArray.getCount(); ++n)
		{
			JRD_shutdown_database(dbArray[n], SHUT_DBB_RELEASE_POOLS);
		}

		// Extra shutdown operations
		Service::shutdownServices();
	}
	catch (const Exception&)
	{
		success = false;
	}

	if (success && semaphore)
	{
		semaphore->release();
	}

	return 0;
}


/// TimeoutTimer
#ifdef USE_ITIMER
void TimeoutTimer::handler()
{
	m_expired = true;
	m_started = 0;
}

int TimeoutTimer::release()
{
	if (--refCounter == 0)
	{
		delete this;
		return 0;
	}

	return 1;
}

unsigned int TimeoutTimer::timeToExpire() const
{
	if (!m_started || m_expired)
		return 0;

	const SINT64 t = fb_utils::query_performance_counter() * 1000 / fb_utils::query_performance_frequency();
	const SINT64 r = m_started + m_value - t;
	return r > 0 ? r : 0;
}

bool TimeoutTimer::getExpireTimestamp(const ISC_TIMESTAMP start, ISC_TIMESTAMP& exp) const
{
	if (!m_started || m_expired)
		return false;

	static const SINT64 ISC_TICKS_PER_DAY = 24 * 60 * 60 * ISC_TIME_SECONDS_PRECISION;

	SINT64 ticks = start.timestamp_date * ISC_TICKS_PER_DAY + start.timestamp_time;
	ticks += m_value * ISC_TIME_SECONDS_PRECISION / 1000;

	exp.timestamp_date = ticks / ISC_TICKS_PER_DAY;
	exp.timestamp_time = ticks % ISC_TICKS_PER_DAY;

	return true;
}

void TimeoutTimer::start()
{
	FbLocalStatus s;
	ITimerControl* timerCtrl = Firebird::TimerInterfacePtr();

	m_expired = false;

	// todo: timerCtrl->restart to avoid 2 times acquire timerCtrl mutex

	if (m_started)
	{
		timerCtrl->stop(&s, this);
		m_started = 0;
	}

	if (m_value != 0)
	{
		timerCtrl->start(&s, this, m_value * 1000);
		check(&s); // ?? todo
		m_started = fb_utils::query_performance_counter() * 1000 / fb_utils::query_performance_frequency();
	}

	fb_assert(m_value && m_started || !m_value && !m_started);
}

void TimeoutTimer::stop()
{
	if (m_started)
	{
		m_started = 0;

		FbLocalStatus s;
		ITimerControl* timerCtrl = Firebird::TimerInterfacePtr();
		timerCtrl->stop(&s, this);
	}
}
#else
bool TimeoutTimer::expired() const
{
	if (!m_start)
		return false;

	const SINT64 t = currTime();
	return t > m_start + m_value;
}

unsigned int TimeoutTimer::timeToExpire() const
{
	if (!m_start)
		return 0;

	const SINT64 t = currTime();
	const SINT64 r = m_start + m_value - t;
	return r > 0 ? r : 0;
}

bool TimeoutTimer::getExpireTimestamp(const ISC_TIMESTAMP start, ISC_TIMESTAMP& exp) const
{
	if (!m_start)
		return false;

	static const SINT64 ISC_TICKS_PER_DAY = 24 * 60 * 60 * ISC_TIME_SECONDS_PRECISION;

	SINT64 ticks = start.timestamp_date * ISC_TICKS_PER_DAY + start.timestamp_time;
	ticks += m_value * ISC_TIME_SECONDS_PRECISION / 1000;

	exp.timestamp_date = ticks / ISC_TICKS_PER_DAY;
	exp.timestamp_time = ticks % ISC_TICKS_PER_DAY;

	return true;
}

void TimeoutTimer::start()
{
	m_start = 0;

	if (m_value != 0)
		m_start = currTime();
}

void TimeoutTimer::stop()
{
	m_start = 0;
}


#endif // USE_ITIMER

// begin thread_db methods

void thread_db::setDatabase(Database* val)
{
	if (database != val)
	{
		database = val;
		dbbStat = val ? &val->dbb_stats : RuntimeStatistics::getDummy();
	}
}

void thread_db::setAttachment(Attachment* val)
{
	attachment = val;
	attStat = val ? &val->att_stats : RuntimeStatistics::getDummy();
}

void thread_db::setTransaction(jrd_tra* val)
{
	transaction = val;
	traStat = val ? &val->tra_stats : RuntimeStatistics::getDummy();
}

void thread_db::setRequest(jrd_req* val)
{
	request = val;
	reqStat = val ? &val->req_stats : RuntimeStatistics::getDummy();
}

SSHORT thread_db::getCharSet() const
{
	if (request && request->charSetId != CS_dynamic)
		return request->charSetId;

	return attachment->att_charset;
}

ISC_STATUS thread_db::checkCancelState(ISC_STATUS* secondary)
{
	// Test for asynchronous shutdown/cancellation requests.
	// But do that only if we're neither in the verb cleanup state
	// nor currently detaching, as these actions should never be interrupted.
	// Also don't break wait in LM if it is not safe.

	if (tdbb_flags & (TDBB_verb_cleanup | TDBB_dfw_cleanup | TDBB_detaching | TDBB_wait_cancel_disable))
		return FB_SUCCESS;

	if (attachment)
	{
		if (attachment->att_purge_tid == Thread::getId())
			return FB_SUCCESS;

		if (attachment->att_flags & ATT_shutdown)
		{
			if (database->dbb_ast_flags & DBB_shutdown)
				return isc_shutdown;
			else if (!(tdbb_flags & TDBB_shutdown_manager))
			{
				if (secondary)
					*secondary = attachment->getStable() ? attachment->getStable()->getShutError() : 0;

				return isc_att_shutdown;
			}
		}

		// If a cancel has been raised, defer its acknowledgement
		// when executing in the context of an internal request or
		// the system transaction.

		if ((attachment->att_flags & ATT_cancel_raise) &&
			!(attachment->att_flags & ATT_cancel_disable))
		{
			if ((!request ||
					!(request->getStatement()->flags &
						// temporary change to fix shutdown
						(/*JrdStatement::FLAG_INTERNAL | */JrdStatement::FLAG_SYS_TRIGGER))) &&
				(!transaction || !(transaction->tra_flags & TRA_system)))
			{
				return isc_cancelled;
			}
		}
	}

	if (tdbb_reqTimer && tdbb_reqTimer->expired())
	{
		if (secondary)
			*secondary = tdbb_reqTimer->getErrCode();

		return isc_cancelled;
	}

	// Check the thread state for already posted system errors. If any still persists,
	// then someone tries to ignore our attempts to interrupt him. Let's insist.

	if (tdbb_flags & TDBB_sys_error)
		return isc_cancelled;

	return FB_SUCCESS;
}

bool thread_db::checkCancelState(bool punt)
{
	ISC_STATUS secondary = 0;
	const ISC_STATUS error = checkCancelState(&secondary);

	if (!error)
		return false;

	Arg::Gds status(error);

	if (error == isc_shutdown)
		status << Arg::Str(attachment->att_filename);

	if (secondary)
		status << Arg::Gds(secondary);

	if (attachment)
		attachment->att_flags &= ~ATT_cancel_raise;

	tdbb_flags |= TDBB_sys_error;
	status.copyTo(tdbb_status_vector);

	if (punt)
		CCH_unwind(this, true);

	return true;
}

bool thread_db::reschedule(SLONG quantum, bool punt)
{
	// Somebody has kindly offered to relinquish
	// control so that somebody else may run

	if (checkCancelState(punt))
		return true;

	{	// checkout scope
		EngineCheckout cout(this, FB_FUNCTION);
		Thread::yield();
	}

	if (checkCancelState(punt))
		return true;

	Monitoring::checkState(this);

	tdbb_quantum = (tdbb_quantum <= 0) ?
		(quantum ? quantum : QUANTUM) : tdbb_quantum;

	return false;
}

// end thread_db methods


void JRD_autocommit_ddl(thread_db* tdbb, jrd_tra* transaction)
{
	// Ignore autocommit for:
	// 1) cancelled requests (already detached from the transaction)
	// 2) requests created by EXECUTE STATEMENT or coming from external engines

	if (!transaction || transaction->tra_callback_count)
		return;

	// Perform an auto commit for autocommit transactions.
	// This is slightly tricky. If the commit retain works, all is well.
	// If TRA_commit() fails, we perform a rollback_retain(). This will backout
	// the effects of the transaction, mark it dead and start a new transaction.

	if (transaction->tra_flags & TRA_perform_autocommit)
	{
		transaction->tra_flags &= ~TRA_perform_autocommit;

		try
		{
			TRA_commit(tdbb, transaction, true);
		}
		catch (const Exception&)
		{
			try
			{
				ThreadStatusGuard temp_status(tdbb);

				TRA_rollback(tdbb, transaction, true, false);
			}
			catch (const Exception&)
			{
				// no-op
			}

			throw;
		}
	}
}


void JRD_receive(thread_db* tdbb, jrd_req* request, USHORT msg_type, ULONG msg_length, UCHAR* msg)
{
/**************************************
 *
 *	J R D _ r e c e i v e
 *
 **************************************
 *
 * Functional description
 *	Get a record from the host program.
 *
 **************************************/
	EXE_receive(tdbb, request, msg_type, msg_length, msg, true);

	check_autocommit(tdbb, request);

	if (request->req_flags & req_warning)
	{
		request->req_flags &= ~req_warning;
		ERR_punt();
	}
}


void JRD_send(thread_db* tdbb, jrd_req* request, USHORT msg_type, ULONG msg_length, const UCHAR* msg)
{
/**************************************
 *
 *	J R D _ s e n d
 *
 **************************************
 *
 * Functional description
 *	Get a record from the host program.
 *
 **************************************/
	EXE_send(tdbb, request, msg_type, msg_length, msg);

	check_autocommit(tdbb, request);

	if (request->req_flags & req_warning)
	{
		request->req_flags &= ~req_warning;
		ERR_punt();
	}
}


void JRD_start(Jrd::thread_db* tdbb, jrd_req* request, jrd_tra* transaction)
{
/**************************************
 *
 *	J R D _ s t a r t
 *
 **************************************
 *
 * Functional description
 *	Get a record from the host program.
 *
 **************************************/
	EXE_unwind(tdbb, request);
	EXE_start(tdbb, request, transaction);

	check_autocommit(tdbb, request);

	if (request->req_flags & req_warning)
	{
		request->req_flags &= ~req_warning;
		ERR_punt();
	}
}


void JRD_commit_transaction(thread_db* tdbb, jrd_tra* transaction)
{
/**************************************
 *
 *	J R D _ c o m m i t _ t r a n s a c t i o n
 *
 **************************************
 *
 * Functional description
 *	Commit a transaction and keep the environment valid.
 *
 **************************************/
	commit(tdbb, transaction, false);
}


void JRD_commit_retaining(thread_db* tdbb, jrd_tra* transaction)
{
/**************************************
 *
 *	J R D _ c o m m i t _ r e t a i n i n g
 *
 **************************************
 *
 * Functional description
 *	Commit a transaction.
 *
 **************************************/
	commit(tdbb, transaction, true);
}


void JRD_rollback_transaction(thread_db* tdbb, jrd_tra* transaction)
{
/**************************************
 *
 *	J R D _ r o l l b a c k _ t r a n s a c t i o n
 *
 **************************************
 *
 * Functional description
 *	Abort a transaction.
 *
 **************************************/
	rollback(tdbb, transaction, false);
}


void JRD_rollback_retaining(thread_db* tdbb, jrd_tra* transaction)
{
/**************************************
 *
 *	J R D _ r o l l b a c k _ r e t a i n i n g
 *
 **************************************
 *
 * Functional description
 *	Abort a transaction but keep the environment valid
 *
 **************************************/
	rollback(tdbb, transaction, true);
}


void JRD_start_and_send(thread_db* tdbb, jrd_req* request, jrd_tra* transaction,
	USHORT msg_type, ULONG msg_length, const UCHAR* msg)
{
/**************************************
 *
 *	J R D _ s t a r t _ a n d _ s e n d
 *
 **************************************
 *
 * Functional description
 *	Get a record from the host program.
 *
 **************************************/
	EXE_unwind(tdbb, request);
	EXE_start(tdbb, request, transaction);
	EXE_send(tdbb, request, msg_type, msg_length, msg);

	check_autocommit(tdbb, request);

	if (request->req_flags & req_warning)
	{
		request->req_flags &= ~req_warning;
		ERR_punt();
	}
}


static void start_transaction(thread_db* tdbb, bool transliterate, jrd_tra** tra_handle,
	Jrd::Attachment* attachment, unsigned int tpb_length, const UCHAR* tpb)
{
/**************************************
 *
 *	s t a r t _ m u l t i p l e
 *
 **************************************
 *
 * Functional description
 *	Start a transaction.
 *
 **************************************/
	fb_assert(attachment == tdbb->getAttachment());

	try
	{
		if (*tra_handle)
			status_exception::raise(Arg::Gds(isc_bad_trans_handle));


		try
		{
			if (tpb_length > 0 && !tpb)
				status_exception::raise(Arg::Gds(isc_bad_tpb_form));

			jrd_tra* transaction = TRA_start(tdbb, tpb_length, tpb);

			*tra_handle = transaction;

			// run ON TRANSACTION START triggers
			EXE_execute_db_triggers(tdbb, transaction, TRIGGER_TRANS_START);
		}
		catch (const Exception& ex)
		{
			if (transliterate)
			{
				FbLocalStatus tempStatus;
				transliterateException(tdbb, ex, &tempStatus, "startTransaction");
				status_exception::raise(&tempStatus);
			}
			throw;
		}
	}
	catch (const Exception&)
	{
		*tra_handle = NULL;
		throw;
	}
}


void JRD_start_transaction(thread_db* tdbb, jrd_tra** transaction,
   Jrd::Attachment* attachment, unsigned int tpb_length, const UCHAR* tpb)
{
/**************************************
 *
 *	J R D _ s t a r t _ t r a n s a c t i o n
 *
 **************************************
 *
 * Functional description
 *	Start a transaction.
 *
 **************************************/
	start_transaction(tdbb, false, transaction, attachment, tpb_length, tpb);
}


void JRD_unwind_request(thread_db* tdbb, jrd_req* request)
{
/**************************************
 *
 *	J R D _ u n w i n d _ r e q u e s t
 *
 **************************************
 *
 * Functional description
 *	Unwind a running request.  This is potentially nasty since it can
 *	be called asynchronously.
 *
 **************************************/
	// Unwind request. This just tweaks some bits.
	EXE_unwind(tdbb, request);
}


void JRD_compile(thread_db* tdbb,
				 Jrd::Attachment* attachment,
				 jrd_req** req_handle,
				 ULONG blr_length,
				 const UCHAR* blr,
				 RefStrPtr ref_str,
				 ULONG dbginfo_length,
				 const UCHAR* dbginfo,
				 bool isInternalRequest)
{
/**************************************
 *
 *	J R D _ c o m p i l e
 *
 **************************************
 *
 * Functional description
 *	Compile a request passing the SQL text and debug information.
 *
 **************************************/
	if (*req_handle)
		status_exception::raise(Arg::Gds(isc_bad_req_handle));

	jrd_req* request = CMP_compile2(tdbb, blr, blr_length, isInternalRequest, dbginfo_length, dbginfo);
	request->req_attachment = attachment;
	attachment->att_requests.add(request);

	JrdStatement* statement = request->getStatement();

	if (!ref_str)
	{
		fb_assert(statement->blr.isEmpty());

		// hvlad: if\when we implement request's cache in the future and
		// CMP_compile2 will return us previously compiled request with
		// non-empty req_blr, then we must replace assertion by the line below
		// if (!statement->req_blr.isEmpty())

		statement->blr.insert(0, blr, blr_length);
	}
	else
		statement->sqlText = ref_str;

	*req_handle = request;
}


namespace
{
	class DatabaseDirList : public DirectoryList
	{
	private:
		const PathName getConfigString() const
		{
			return PathName(Config::getDatabaseAccess());
		}
	public:
		explicit DatabaseDirList(MemoryPool& p)
			: DirectoryList(p)
		{
			initialize();
		}
	};

	InitInstance<DatabaseDirList> iDatabaseDirectoryList;
}


bool JRD_verify_database_access(const PathName& name)
{
/**************************************
 *
 *      J R D _ v e r i f y _ d a t a b a s e _ a c c e s s
 *
 **************************************
 *
 * Functional description
 *      Verify 'name' against DatabaseAccess entry of firebird.conf.
 *
 **************************************/
	return iDatabaseDirectoryList().isPathInList(name);
}


void JRD_shutdown_attachment(Attachment* attachment)
{
/**************************************
 *
 *      J R D _ s h u t d o w n _ a t t a c h m e n t
 *
 **************************************
 *
 * Functional description
 *  Schedule the attachment marked as shutdown for disconnection.
 *
 **************************************/
	fb_assert(attachment);

	try
	{
		fb_assert(attachment->att_flags & ATT_shutdown);

		MemoryPool& pool = *getDefaultMemoryPool();
		AttachmentsRefHolder* queue = FB_NEW_POOL(pool) AttachmentsRefHolder(pool);

		fb_assert(attachment->getStable());
		attachment->getStable()->addRef();
		queue->add(attachment->getStable());

		Thread::start(attachmentShutdownThread, queue, 0);
	}
	catch (const Exception&)
	{} // no-op
}


void JRD_shutdown_attachments(Database* dbb)
{
/**************************************
 *
 *      J R D _ s h u t d o w n _ a t t a c h m e n t s
 *
 **************************************
 *
 * Functional description
 *  Schedule the attachments marked as shutdown for disconnection.
 *
 **************************************/
	fb_assert(dbb);

	try
	{
		MemoryPool& pool = *getDefaultMemoryPool();
		AutoPtr<AttachmentsRefHolder> queue(FB_NEW_POOL(pool) AttachmentsRefHolder(pool));

		{	// scope
			Sync guard(&dbb->dbb_sync, "JRD_shutdown_attachments");
			if (!dbb->dbb_sync.ourExclusiveLock())
				guard.lock(SYNC_SHARED);

			for (Jrd::Attachment* attachment = dbb->dbb_attachments;
				 attachment;
				 attachment = attachment->att_next)
			{
				if (attachment->att_flags & ATT_shutdown)
				{
					fb_assert(attachment->getStable());
					attachment->getStable()->addRef();
					queue->add(attachment->getStable());
				}
			}
		}

		if (queue.hasData())
			Thread::start(attachmentShutdownThread, queue.release(), 0);
	}
	catch (const Exception&)
	{} // no-op
}


void JRD_cancel_operation(thread_db* /*tdbb*/, Jrd::Attachment* attachment, int option)
{
/**************************************
 *
 *	J R D _ c a n c e l _ o p e r a t i o n
 *
 **************************************
 *
 * Functional description
 *	Try to cancel an operation.
 *
 **************************************/
	switch (option)
	{
	case fb_cancel_disable:
		attachment->att_flags |= ATT_cancel_disable;
		attachment->att_flags &= ~ATT_cancel_raise;
		break;

	case fb_cancel_enable:
		if (attachment->att_flags & ATT_cancel_disable)
		{
			// avoid leaving ATT_cancel_raise set when cleaning ATT_cancel_disable
			// to avoid unexpected CANCEL (though it should not be set, but...)
			attachment->att_flags &= ~(ATT_cancel_disable | ATT_cancel_raise);
		}
		break;

	case fb_cancel_raise:
		if (!(attachment->att_flags & ATT_cancel_disable))
			attachment->signalCancel();
		break;

	default:
		fb_assert(false);
	}
}


void TrigVector::release() const
{
	release(JRD_get_thread_data());
}


void TrigVector::release(thread_db* tdbb) const
{
	if (--useCount == 0)
	{
		const const_iterator e = end();

		for (const_iterator t = begin(); t != e; ++t)
		{
			JrdStatement* stmt = t->statement;
			if (stmt)
				stmt->release(tdbb);

			delete t->extTrigger;
		}

		delete this;
	}
}<|MERGE_RESOLUTION|>--- conflicted
+++ resolved
@@ -674,46 +674,33 @@
 
 				try
 				{
-<<<<<<< HEAD
-					// This shutdown check is an optimization, threads can still enter engine
-					// with the flag set cause shutdownMutex mutex is not locked here.
-					// That's not a danger cause check of att_use_count
-					// in shutdown code makes it anyway safe.
-					Arg::Gds err(isc_att_shutdown);
-					if (sAtt->getShutError())
-						err << Arg::Gds(sAtt->getShutError());
-
-					err.raise();
-				}
-=======
 					if (!attachment || (engineShutdown && !(lockFlags & ATT_NO_SHUTDOWN_CHECK)))
 					{
 						// This shutdown check is an optimization, threads can still enter engine
 						// with the flag set cause shutdownMutex mutex is not locked here.
 						// That's not a danger cause check of att_use_count
 						// in shutdown code makes it anyway safe.
-						status_exception::raise(Arg::Gds(isc_att_shutdown));
+					Arg::Gds err(isc_att_shutdown);
+					if (sAtt->getShutError())
+						err << Arg::Gds(sAtt->getShutError());
+
+					err.raise();
 					}
->>>>>>> 29942f8d
 
 					tdbb->setAttachment(attachment);
 					tdbb->setDatabase(attachment->att_database);
 
-<<<<<<< HEAD
-				if (!async)
+					if (!async)
 				{
-					attachment->att_use_count++;
+						attachment->att_use_count++;
 					attachment->setupIdleTimer(true);
-=======
-					if (!async)
-						attachment->att_use_count++;
 				}
+			}
 				catch (const Firebird::Exception&)
 				{
 					if (!nolock)
 						sAtt->getMutex(async)->leave();
 					throw;
->>>>>>> 29942f8d
 				}
 			}
 			catch (const Firebird::Exception&)
@@ -3029,7 +3016,7 @@
 						ERR_post(Arg::Gds(isc_att_shutdown) << Arg::Gds(err));
 					else
 						ERR_post(Arg::Gds(isc_att_shutdown));
-				}
+					}
 
 				if (!CCH_exclusive(tdbb, LCK_PW, WAIT_PERIOD, NULL))
 				{
@@ -7849,7 +7836,7 @@
 					*secondary = attachment->getStable() ? attachment->getStable()->getShutError() : 0;
 
 				return isc_att_shutdown;
-			}
+		}
 		}
 
 		// If a cancel has been raised, defer its acknowledgement
