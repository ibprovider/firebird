/*
 *	PROGRAM:	Firebird Trace Services
 *	MODULE:		TraceObjects.h
 *	DESCRIPTION:	Trace API manager support
 *
 *  The contents of this file are subject to the Initial
 *  Developer's Public License Version 1.0 (the "License");
 *  you may not use this file except in compliance with the
 *  License. You may obtain a copy of the License at
 *  http://www.ibphoenix.com/main.nfs?a=ibphoenix&page=ibp_idpl.
 *
 *  Software distributed under the License is distributed AS IS,
 *  WITHOUT WARRANTY OF ANY KIND, either express or implied.
 *  See the License for the specific language governing rights
 *  and limitations under the License.
 *
 *  The Original Code was created by Khorsun Vladyslav
 *  for the Firebird Open Source RDBMS project.
 *
 *  Copyright (c) 2009 Khorsun Vladyslav <hvlad@users.sourceforge.net>
 *  and all contributors signed below.
 *
 *  All Rights Reserved.
 *  Contributor(s): ______________________________________.
 *
 */

#ifndef JRD_TRACE_OBJECTS_H
#define JRD_TRACE_OBJECTS_H

#include <time.h>
#include "../../common/classes/array.h"
#include "../../common/classes/fb_string.h"
#include "../../dsql/dsql.h"
#include "../../jrd/ntrace.h"
#include "../../common/dsc.h"
#include "../../common/isc_s_proto.h"
#include "../../jrd/ods_proto.h"
#include "../../jrd/req.h"
#include "../../jrd/svc.h"
#include "../../jrd/tra.h"
#include "../../jrd/status.h"
#include "../../jrd/Function.h"
#include "../../jrd/RuntimeStatistics.h"
#include "../../jrd/trace/TraceSession.h"
#include "../../common/classes/ImplementHelper.h"
#include "../../common/prett_proto.h"

//// TODO: DDL triggers, packages and external procedures and functions support
namespace Jrd {

class Database;
class Attachment;
class jrd_tra;

class TraceConnectionImpl :
	public Firebird::AutoIface<Firebird::ITraceDatabaseConnectionImpl<TraceConnectionImpl, Firebird::CheckStatusWrapper> >
{
public:
	TraceConnectionImpl(const Attachment* att) :
		m_att(att)
	{}

	// TraceConnection implementation
	unsigned getKind();
	int getProcessID();
	const char* getUserName();
	const char* getRoleName();
	const char* getCharSet();
	const char* getRemoteProtocol();
	const char* getRemoteAddress();
	int getRemoteProcessID();
	const char* getRemoteProcessName();

	// TraceDatabaseConnection implementation
	ISC_INT64 getConnectionID();
	const char* getDatabaseName();
private:
	const Attachment* const m_att;
};


class TraceTransactionImpl :
	public Firebird::AutoIface<Firebird::ITraceTransactionImpl<TraceTransactionImpl, Firebird::CheckStatusWrapper> >
{
public:
	TraceTransactionImpl(const jrd_tra* tran, PerformanceInfo* perf = NULL) :
		m_tran(tran),
		m_perf(perf)
	{}

	// TraceTransaction implementation
	ISC_INT64 getTransactionID();
	FB_BOOLEAN getReadOnly();
	int getWait();
	unsigned getIsolation();
	PerformanceInfo* getPerf()	{ return m_perf; }

private:
	const jrd_tra* const m_tran;
	PerformanceInfo* const m_perf;
};


template <class Final>
class BLRPrinter :
	public Firebird::AutoIface<Firebird::ITraceBLRStatementImpl<Final, Firebird::CheckStatusWrapper> >
{
public:
	BLRPrinter(const unsigned char* blr, unsigned length) :
		m_blr(blr),
		m_length(length),
		m_text(*getDefaultMemoryPool())
	{}

	// TraceBLRStatement implementation
	const unsigned char* getData()	{ return m_blr; }
	unsigned getDataLength()		{ return m_length; }
	const char* getText()
	{
		if (m_text.empty() && getDataLength())
			fb_print_blr(getData(), (ULONG) getDataLength(), print_blr, this, 0);
		return m_text.c_str();
	}

private:
	static void print_blr(void* arg, SSHORT offset, const char* line)
	{
		BLRPrinter* blr = (BLRPrinter*) arg;

		Firebird::string temp;
		temp.printf("%4d %s\n", offset, line);
		blr->m_text.append(temp);
	}

	const unsigned char* const m_blr;
	const unsigned m_length;
	Firebird::string m_text;
};


class TraceBLRStatementImpl : public BLRPrinter<TraceBLRStatementImpl>
{
public:
	TraceBLRStatementImpl(const jrd_req* stmt, PerformanceInfo* perf) :
		BLRPrinter(stmt->getStatement()->blr.begin(), stmt->getStatement()->blr.getCount()),
		m_stmt(stmt),
		m_perf(perf)
	{}

<<<<<<< HEAD
	ISC_INT64 getStmtID()		{ return m_stmt->getRequestId(); }
=======
	ISC_INT64 getStmtID()		{ return m_stmt->req_id; }
>>>>>>> 54e25d4a
	PerformanceInfo* getPerf()	{ return m_perf; }

private:
	const jrd_req* const m_stmt;
	PerformanceInfo* const m_perf;
};


class TraceFailedBLRStatement : public BLRPrinter<TraceFailedBLRStatement>
{
public:
	TraceFailedBLRStatement(const unsigned char* blr, unsigned length) :
		BLRPrinter(blr, length)
	{}

	ISC_INT64 getStmtID()		{ return 0; }
	PerformanceInfo* getPerf()	{ return NULL; }
};


class TraceSQLStatementImpl :
	public Firebird::AutoIface<Firebird::ITraceSQLStatementImpl<TraceSQLStatementImpl, Firebird::CheckStatusWrapper> >
{
public:
	TraceSQLStatementImpl(const dsql_req* stmt, PerformanceInfo* perf) :
		m_stmt(stmt),
		m_perf(perf),
		m_planExplained(false),
		m_inputs(*getDefaultMemoryPool(), m_stmt)
	{}

	// TraceSQLStatement implementation
	ISC_INT64 getStmtID();
	PerformanceInfo* getPerf();
	Firebird::ITraceParams* getInputs();
	const char* getText();
	const char* getPlan();
	const char* getTextUTF8();
	const char* getExplainedPlan();

private:
	class DSQLParamsImpl :
		public Firebird::AutoIface<Firebird::ITraceParamsImpl<DSQLParamsImpl, Firebird::CheckStatusWrapper> >
	{
	public:
		DSQLParamsImpl(Firebird::MemoryPool& pool, const dsql_req* const stmt) :
			m_stmt(stmt),
			m_params(NULL),
			m_descs(pool)
		{
			const dsql_msg* msg = m_stmt->getStatement()->getSendMsg();
			if (msg)
				m_params = &msg->msg_parameters;
		}

		FB_SIZE_T getCount();
		const dsc* getParam(FB_SIZE_T idx);

	private:
		void fillParams();

		const dsql_req* const m_stmt;
		const Firebird::Array<dsql_par*>* m_params;
		Firebird::HalfStaticArray<dsc, 16> m_descs;
	};

	void fillPlan(bool explained);

	const dsql_req* const m_stmt;
	PerformanceInfo* const m_perf;
	Firebird::string m_plan;
	bool m_planExplained;
	DSQLParamsImpl m_inputs;
	Firebird::string m_textUTF8;
};


class TraceFailedSQLStatement :
	public Firebird::AutoIface<Firebird::ITraceSQLStatementImpl<TraceFailedSQLStatement, Firebird::CheckStatusWrapper> >
{
public:
	TraceFailedSQLStatement(Firebird::string& text) :
		m_text(text)
	{}

	// TraceSQLStatement implementation
	ISC_INT64 getStmtID()		{ return 0; }
	PerformanceInfo* getPerf()	{ return NULL; }
	Firebird::ITraceParams* getInputs()	{ return NULL; }
	const char* getText()		{ return m_text.c_str(); }
	const char* getPlan()		{ return ""; }
	const char* getTextUTF8();
	const char* getExplainedPlan()	{ return ""; }

private:
	Firebird::string& m_text;
	Firebird::string m_textUTF8;
};


class TraceContextVarImpl :
	public Firebird::AutoIface<Firebird::ITraceContextVariableImpl<TraceContextVarImpl, Firebird::CheckStatusWrapper> >
{
public:
	TraceContextVarImpl(const char* ns, const char* name, const char* value) :
		m_namespace(ns),
		m_name(name),
		m_value(value)
	{}

	// TraceContextVariable implementation
	const char* getNameSpace()	{ return m_namespace; }
	const char* getVarName()	{ return m_name; }
	const char* getVarValue()	{ return m_value; }

private:
	const char* const m_namespace;
	const char* const m_name;
	const char* const m_value;
};


// forward declaration
class TraceDescriptors;

class TraceParamsImpl :
	public Firebird::AutoIface<Firebird::ITraceParamsImpl<TraceParamsImpl, Firebird::CheckStatusWrapper> >
{
public:
	explicit TraceParamsImpl(TraceDescriptors *descs) :
		m_descs(descs)
	{}

	// TraceParams implementation
	FB_SIZE_T getCount();
	const dsc* getParam(FB_SIZE_T idx);

private:
	TraceDescriptors* m_descs;
};


class TraceDescriptors
{
public:
	explicit TraceDescriptors(Firebird::MemoryPool& pool) :
		m_descs(pool),
		m_traceParams(this)
	{
	}

	FB_SIZE_T getCount()
	{
		fillParams();
		return m_descs.getCount();
	}

	const dsc* getParam(FB_SIZE_T idx)
	{
		fillParams();

		if (/*idx >= 0 &&*/ idx < m_descs.getCount())
			return &m_descs[idx];

		return NULL;
	}

	operator Firebird::ITraceParams* ()
	{
		return &m_traceParams;
	}

protected:
	virtual void fillParams() = 0;

	Firebird::HalfStaticArray<dsc, 16> m_descs;

private:
	TraceParamsImpl	m_traceParams;
};


class TraceDscFromValues : public TraceDescriptors
{
public:
	TraceDscFromValues(Firebird::MemoryPool& pool, jrd_req* request, const ValueListNode* params) :
		TraceDescriptors(pool),
		m_request(request),
		m_params(params)
	{}

protected:
	void fillParams();

private:
	jrd_req* m_request;
	const ValueListNode* m_params;
};


class TraceDscFromMsg : public TraceDescriptors
{
public:
	TraceDscFromMsg(Firebird::MemoryPool& pool, const Format* format,
		const UCHAR* inMsg, ULONG inMsgLength) :
		TraceDescriptors(pool),
		m_format(format),
		m_inMsg(inMsg),
		m_inMsgLength(inMsgLength)
	{}

protected:
	void fillParams();

private:
	const Format* m_format;
	const UCHAR* m_inMsg;
	ULONG m_inMsgLength;
};


class TraceDscFromDsc : public TraceDescriptors
{
public:
	TraceDscFromDsc(Firebird::MemoryPool& pool, const dsc* desc) :
		TraceDescriptors(pool)
	{
		if (desc)
			m_descs.add(*desc);
		else
		{
			m_descs.grow(1);
			m_descs[0].setNull();
		}
	}

protected:
	void fillParams() {}
};


class TraceProcedureImpl :
	public Firebird::AutoIface<Firebird::ITraceProcedureImpl<TraceProcedureImpl, Firebird::CheckStatusWrapper> >
{
public:
	TraceProcedureImpl(jrd_req* request, PerformanceInfo* perf) :
		m_request(request),
		m_perf(perf),
		m_inputs(*getDefaultMemoryPool(), request->req_proc_caller, request->req_proc_inputs),
		m_name(m_request->getStatement()->procedure->getName().toString())

	{}

	// TraceProcedure implementation
	const char* getProcName()
	{
		return m_name.c_str();
	}

	Firebird::ITraceParams* getInputs()	{ return m_inputs; }
	PerformanceInfo* getPerf()	{ return m_perf; };

private:
	jrd_req* const m_request;
	PerformanceInfo* const m_perf;
	TraceDscFromValues m_inputs;
	Firebird::string m_name;
};


class TraceFunctionImpl :
	public Firebird::AutoIface<Firebird::ITraceFunctionImpl<TraceFunctionImpl, Firebird::CheckStatusWrapper> >
{
public:
	TraceFunctionImpl(jrd_req* request, Firebird::ITraceParams* inputs, PerformanceInfo* perf, const dsc* value) :
		m_request(request),
		m_perf(perf),
		m_inputs(inputs),
		m_value(*getDefaultMemoryPool(), value),
		m_name(m_request->getStatement()->function->getName().toString())
	{}

	// TraceFunction implementation
	const char* getFuncName()
	{
		return m_name.c_str();
	}

	Firebird::ITraceParams* getInputs()	{ return m_inputs; }
	Firebird::ITraceParams* getResult()	{ return m_value; }
	PerformanceInfo* getPerf()	{ return m_perf; };

private:
	jrd_req* const m_request;
	PerformanceInfo* const m_perf;
	Firebird::ITraceParams* m_inputs;
	TraceDscFromDsc m_value;
	Firebird::string m_name;
};


class TraceTriggerImpl :
	public Firebird::AutoIface<Firebird::ITraceTriggerImpl<TraceTriggerImpl, Firebird::CheckStatusWrapper> >
{
public:
	TraceTriggerImpl(const jrd_req* trig, SSHORT which, PerformanceInfo* perf) :
	  m_trig(trig),
	  m_which(which),
	  m_perf(perf)
	{}

	// TraceTrigger implementation
	const char* getTriggerName();
	const char* getRelationName();
	int getAction()				{ return m_trig->req_trigger_action; }
	int getWhich()				{ return m_which; }
	PerformanceInfo* getPerf()	{ return m_perf; }

private:
	const jrd_req* const m_trig;
	const SSHORT m_which;
	PerformanceInfo* const m_perf;
};


class TraceServiceImpl :
	public Firebird::AutoIface<Firebird::ITraceServiceConnectionImpl<TraceServiceImpl, Firebird::CheckStatusWrapper> >
{
public:
	TraceServiceImpl(const Service* svc) :
		m_svc(svc)
	{}

	// TraceConnection implementation
	unsigned getKind();
	const char* getUserName();
	const char* getRoleName();
	const char* getCharSet();
	int getProcessID();
	const char* getRemoteProtocol();
	const char* getRemoteAddress();
	int getRemoteProcessID();
	const char* getRemoteProcessName();

	// TraceServiceConnection implementation
	void* getServiceID();
	const char* getServiceMgr();
	const char* getServiceName();
private:
	const Service* const m_svc;
};


class TraceRuntimeStats
{
public:
	TraceRuntimeStats(Attachment* att, RuntimeStatistics* baseline, RuntimeStatistics* stats,
		SINT64 clock, SINT64 records_fetched);

	PerformanceInfo* getPerf()	{ return &m_info; }

private:
	PerformanceInfo m_info;
	TraceCountsArray m_counts;
	static SINT64 m_dummy_counts[RuntimeStatistics::TOTAL_ITEMS];	// Zero-initialized array with zero counts
};


class TraceInitInfoImpl :
	public Firebird::AutoIface<Firebird::ITraceInitInfoImpl<TraceInitInfoImpl, Firebird::CheckStatusWrapper> >
{
public:
	TraceInitInfoImpl(const Firebird::TraceSession& session, const Attachment* att,
					const char* filename) :
		m_session(session),
		m_trace_conn(att),
		m_filename(filename),
		m_attachment(att)
	{
		if (m_attachment && !m_attachment->att_filename.empty()) {
			m_filename = m_attachment->att_filename.c_str();
		}
	}

	// TraceInitInfo implementation
	const char* getConfigText()			{ return m_session.ses_config.c_str(); }
	int getTraceSessionID()				{ return m_session.ses_id; }
	const char* getTraceSessionName()	{ return m_session.ses_name.c_str(); }

	const char* getFirebirdRootDirectory();
	const char* getDatabaseName()		{ return m_filename; }

	Firebird::ITraceDatabaseConnection* getConnection()
	{
		if (m_attachment)
			return &m_trace_conn;

		return NULL;
	}

	Firebird::ITraceLogWriter* getLogWriter();

private:
	const Firebird::TraceSession& m_session;
	Firebird::RefPtr<Firebird::ITraceLogWriter> m_logWriter;
	TraceConnectionImpl m_trace_conn;
	const char* m_filename;
	const Attachment* const m_attachment;
};


class TraceStatusVectorImpl :
	public Firebird::AutoIface<Firebird::ITraceStatusVectorImpl<TraceStatusVectorImpl, Firebird::CheckStatusWrapper> >
{
public:
	enum Kind {TS_ERRORS, TS_WARNINGS};

	TraceStatusVectorImpl(FbStatusVector* status, Kind k) :
		m_status(status), kind(k)
	{
	}

	FB_BOOLEAN hasError()
	{
		return m_status->getState() & Firebird::IStatus::STATE_ERRORS;
	}

	FB_BOOLEAN hasWarning()
	{
		return m_status->getState() & Firebird::IStatus::STATE_WARNINGS;
	}

	Firebird::IStatus* getStatus()
	{
		return m_status;
	}

	const char* getText();

private:
	Firebird::string m_error;
	FbStatusVector* m_status;
	Kind kind;
};

class TraceSweepImpl :
	public Firebird::AutoIface<Firebird::ITraceSweepInfoImpl<TraceSweepImpl, Firebird::CheckStatusWrapper> >
{
public:
	TraceSweepImpl()
	{
		m_oit = 0;
		m_ost = 0;
		m_oat = 0;
		m_next = 0;
		m_perf = 0;
	}

	void update(const Ods::header_page* header)
	{
		m_oit = Ods::getOIT(header);
		m_ost = Ods::getOST(header);
		m_oat = Ods::getOAT(header);
		m_next = Ods::getNT(header);
	}

	void setPerf(PerformanceInfo* perf)
	{
		m_perf = perf;
	}

<<<<<<< HEAD
	ISC_INT64 getOIT()	{ return m_oit; };
	ISC_INT64 getOST()	{ return m_ost; };
	ISC_INT64 getOAT()	{ return m_oat; };
	ISC_INT64 getNext()		{ return m_next; };
=======
	ISC_INT64 getOIT()			{ return m_oit; };
	ISC_INT64 getOST()			{ return m_ost; };
	ISC_INT64 getOAT()			{ return m_oat; };
	ISC_INT64 getNext()			{ return m_next; };
>>>>>>> 54e25d4a
	PerformanceInfo* getPerf()	{ return m_perf; };

private:
	TraNumber m_oit;
	TraNumber m_ost;
	TraNumber m_oat;
	TraNumber m_next;
	PerformanceInfo* m_perf;
};

} // namespace Jrd

#endif // JRD_TRACE_OBJECTS_H<|MERGE_RESOLUTION|>--- conflicted
+++ resolved
@@ -148,11 +148,7 @@
 		m_perf(perf)
 	{}
 
-<<<<<<< HEAD
 	ISC_INT64 getStmtID()		{ return m_stmt->getRequestId(); }
-=======
-	ISC_INT64 getStmtID()		{ return m_stmt->req_id; }
->>>>>>> 54e25d4a
 	PerformanceInfo* getPerf()	{ return m_perf; }
 
 private:
@@ -624,17 +620,10 @@
 		m_perf = perf;
 	}
 
-<<<<<<< HEAD
-	ISC_INT64 getOIT()	{ return m_oit; };
-	ISC_INT64 getOST()	{ return m_ost; };
-	ISC_INT64 getOAT()	{ return m_oat; };
-	ISC_INT64 getNext()		{ return m_next; };
-=======
 	ISC_INT64 getOIT()			{ return m_oit; };
 	ISC_INT64 getOST()			{ return m_ost; };
 	ISC_INT64 getOAT()			{ return m_oat; };
 	ISC_INT64 getNext()			{ return m_next; };
->>>>>>> 54e25d4a
 	PerformanceInfo* getPerf()	{ return m_perf; };
 
 private:
