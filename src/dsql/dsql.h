/*
 *	PROGRAM:	Dynamic SQL runtime support
 *	MODULE:		dsql.h
 *	DESCRIPTION:	General Definitions for V4 DSQL module
 *
 *
 * The contents of this file are subject to the Interbase Public
 * License Version 1.0 (the "License"); you may not use this file
 * except in compliance with the License. You may obtain a copy
 * of the License at http://www.Inprise.com/IPL.html
 *
 * Software distributed under the License is distributed on an
 * "AS IS" basis, WITHOUT WARRANTY OF ANY KIND, either express
 * or implied. See the License for the specific language governing
 * rights and limitations under the License.
 *
 * The Original Code was created by Inprise Corporation
 * and its predecessors. Portions created by Inprise Corporation are
 * Copyright (C) Inprise Corporation.
 *
 * All Rights Reserved.
 * Contributor(s): ______________________________________.
 *
 * 2001.11.26 Claudio Valderrama: include udf_arguments and udf_flags
 *   in the udf struct, so we can load the arguments and check for
 *   collisions between dropping and redefining the udf concurrently.
 *   This closes SF Bug# 409769.
 * 2002.10.29 Nickolay Samofatov: Added support for savepoints
 * 2004.01.16 Vlad Horsun: added support for default parameters and
 *   EXECUTE BLOCK statement
 * Adriano dos Santos Fernandes
 */

#ifndef DSQL_DSQL_H
#define DSQL_DSQL_H

#include "../common/classes/array.h"
#include "../common/classes/GenericMap.h"
#include "../common/classes/MetaName.h"
#include "../common/classes/stack.h"
#include "../common/classes/auto.h"
#include "../common/classes/NestConst.h"
#include "../jrd/EngineInterface.h"
#include "../jrd/RuntimeStatistics.h"
#include "../jrd/ntrace.h"
#include "../jrd/val.h"  // Get rid of duplicated FUN_T enum.
#include "../jrd/Attachment.h"
#include "../dsql/BlrDebugWriter.h"
#include "../dsql/ddl_proto.h"
#include "../dsql/DsqlCursor.h"


#ifdef DEV_BUILD
// This macro enables DSQL tracing code
#define DSQL_DEBUG
#endif

#ifdef DSQL_DEBUG
DEFINE_TRACE_ROUTINE(dsql_trace);
#endif

// generic block used as header to all allocated structures
#include "../include/fb_blk.h"

#include "../dsql/sym.h"

// Context aliases used in triggers
const char* const OLD_CONTEXT_NAME = "OLD";
const char* const NEW_CONTEXT_NAME = "NEW";

const int OLD_CONTEXT_VALUE = 0;
const int NEW_CONTEXT_VALUE = 1;

namespace Jrd
{
	class Attachment;
	class Database;
	class DsqlCompilerScratch;
	class DdlNode;
	class RseNode;
	class StmtNode;
	class TransactionNode;
<<<<<<< HEAD
	class SessionManagementNode;
=======
	class SetSessionNode;
>>>>>>> 4ab03066
	class ValueExprNode;
	class ValueListNode;
	class WindowClause;
	class jrd_tra;
	class jrd_req;
	class blb;
	struct bid;

	class dsql_ctx;
	class dsql_msg;
	class dsql_par;
	class dsql_map;
	class dsql_intlsym;
	class TimeoutTimer;

	typedef Firebird::Stack<dsql_ctx*> DsqlContextStack;

	typedef Firebird::Pair<Firebird::Left<Firebird::MetaName, NestConst<Jrd::WindowClause> > >
		NamedWindowClause;

	typedef Firebird::ObjectsArray<NamedWindowClause> NamedWindowsClause;
}

namespace Firebird
{
	class MetaName;
}

//======================================================================
// remaining node definitions for local processing
//

/// Include definition of descriptor

#include "../common/dsc.h"

namespace Jrd {

// blocks used to cache metadata

// Database Block
class dsql_dbb : public pool_alloc<dsql_type_dbb>
{
public:
	Firebird::GenericMap<Firebird::Pair<Firebird::Left<
		Firebird::MetaName, class dsql_rel*> > > dbb_relations;			// known relations in database
	Firebird::GenericMap<Firebird::Pair<Firebird::Left<
		Firebird::QualifiedName, class dsql_prc*> > > dbb_procedures;	// known procedures in database
	Firebird::GenericMap<Firebird::Pair<Firebird::Left<
		Firebird::QualifiedName, class dsql_udf*> > > dbb_functions;	// known functions in database
	Firebird::GenericMap<Firebird::Pair<Firebird::Left<
		Firebird::MetaName, class dsql_intlsym*> > > dbb_charsets;		// known charsets in database
	Firebird::GenericMap<Firebird::Pair<Firebird::Left<
		Firebird::MetaName, class dsql_intlsym*> > > dbb_collations;	// known collations in database
	Firebird::GenericMap<Firebird::Pair<Firebird::NonPooled<
		SSHORT, dsql_intlsym*> > > dbb_charsets_by_id;	// charsets sorted by charset_id
	Firebird::GenericMap<Firebird::Pair<Firebird::Left<
		Firebird::string, class dsql_req*> > > dbb_cursors;			// known cursors in database

	MemoryPool&		dbb_pool;			// The current pool for the dbb
	Attachment*		dbb_attachment;
	Firebird::MetaName dbb_dfl_charset;
	bool			dbb_no_charset;
	bool			dbb_read_only;
	USHORT			dbb_db_SQL_dialect;
	USHORT			dbb_ods_version;	// major ODS version number
	USHORT			dbb_minor_version;	// minor ODS version number

	explicit dsql_dbb(MemoryPool& p)
		: dbb_relations(p),
		  dbb_procedures(p),
		  dbb_functions(p),
		  dbb_charsets(p),
		  dbb_collations(p),
		  dbb_charsets_by_id(p),
		  dbb_cursors(p),
		  dbb_pool(p),
		  dbb_dfl_charset(p)
	{}

	~dsql_dbb();

	MemoryPool* createPool()
	{
		return dbb_attachment->createPool();
	}

	void deletePool(MemoryPool* pool)
	{
		dbb_attachment->deletePool(pool);
	}
};

//! Relation block
class dsql_rel : public pool_alloc<dsql_type_rel>
{
public:
	explicit dsql_rel(MemoryPool& p)
		: rel_name(p),
		  rel_owner(p)
	{
	}

	class dsql_fld*	rel_fields;		// Field block
	//dsql_rel*	rel_base_relation;	// base relation for an updatable view
	Firebird::MetaName rel_name;	// Name of relation
	Firebird::MetaName rel_owner;	// Owner of relation
	USHORT		rel_id;				// Relation id
	USHORT		rel_dbkey_length;
	USHORT		rel_flags;
};

// rel_flags bits
enum rel_flags_vals {
	REL_new_relation	= 1, // relation exists in sys tables, not committed yet
	REL_dropped			= 2, // relation has been dropped
	REL_view			= 4, // relation is a view
	REL_external		= 8, // relation is an external table
	REL_creating		= 16 // we are creating the bare relation in memory
};

class TypeClause
{
public:
	TypeClause(MemoryPool& pool, const Firebird::MetaName& aCollate)
		: dtype(dtype_unknown),
		  length(0),
		  scale(0),
		  subType(0),
		  segLength(0),
		  precision(0),
		  charLength(0),
		  charSetId(0),
		  collationId(0),
		  textType(0),
		  fullDomain(false),
		  notNull(false),
		  fieldSource(pool),
		  typeOfTable(pool),
		  typeOfName(pool),
		  collate(pool, aCollate),
		  charSet(pool),
		  subTypeName(pool, NULL),
		  flags(0),
		  elementDtype(0),
		  elementLength(0),
		  dimensions(0),
		  ranges(NULL),
		  explicitCollation(false)
	{
	}

	virtual ~TypeClause()
	{
	}

public:
	USHORT dtype;
	FLD_LENGTH length;
	SSHORT scale;
	SSHORT subType;
	USHORT segLength;					// Segment length for blobs
	USHORT precision;					// Precision for exact numeric types
	USHORT charLength;					// Length of field in characters
	SSHORT charSetId;
	SSHORT collationId;
	SSHORT textType;
	bool fullDomain;					// Domain name without TYPE OF prefix
	bool notNull;						// NOT NULL was explicit specified
	Firebird::MetaName fieldSource;
	Firebird::MetaName typeOfTable;		// TYPE OF table name
	Firebird::MetaName typeOfName;		// TYPE OF
	Firebird::MetaName collate;
	Firebird::MetaName charSet;		// empty means not specified
	Firebird::MetaName subTypeName;	// Subtype name for later resolution
	USHORT flags;
	USHORT elementDtype;			// Data type of array element
	USHORT elementLength;			// Length of array element
	SSHORT dimensions;				// Non-zero means array
	ValueListNode* ranges;			// ranges for multi dimension array
	bool explicitCollation;			// COLLATE was explicit specified
};

class dsql_fld : public TypeClause
{
public:
	explicit dsql_fld(MemoryPool& p)
		: TypeClause(p, NULL),
		  fld_next(NULL),
		  fld_relation(NULL),
		  fld_procedure(NULL),
		  fld_id(0),
		  fld_name(p)
	{
	}

public:
	void resolve(DsqlCompilerScratch* dsqlScratch, bool modifying = false)
	{
		DDL_resolve_intl_type(dsqlScratch, this, collate, modifying);
	}

public:
	dsql_fld*	fld_next;				// Next field in relation
	dsql_rel*	fld_relation;			// Parent relation
	dsql_prc*	fld_procedure;			// Parent procedure
	USHORT		fld_id;					// Field in in database
	Firebird::MetaName fld_name;
};

// values used in fld_flags

enum fld_flags_vals {
	FLD_computed	= 1,
	FLD_national	= 2, // field uses NATIONAL character set
	FLD_nullable	= 4,
	FLD_system		= 8
};

//! Stored Procedure block
class dsql_prc : public pool_alloc<dsql_type_prc>
{
public:
	explicit dsql_prc(MemoryPool& p)
		: prc_name(p),
		  prc_owner(p)
	{
	}

	dsql_fld*	prc_inputs;		// Input parameters
	dsql_fld*	prc_outputs;	// Output parameters
	Firebird::QualifiedName prc_name;	// Name of procedure
	Firebird::MetaName prc_owner;	// Owner of procedure
	SSHORT		prc_in_count;
	SSHORT		prc_def_count;	// number of inputs with default values
	SSHORT		prc_out_count;
	USHORT		prc_id;			// Procedure id
	USHORT		prc_flags;
	bool		prc_private;	// Packaged private procedure
};

// prc_flags bits

enum prc_flags_vals {
	PRC_new_procedure	= 1,	// procedure is newly defined, not committed yet
	PRC_dropped			= 2,	// procedure has been dropped
	PRC_subproc			= 4		// Sub procedure
};

//! User defined function block
class dsql_udf : public pool_alloc<dsql_type_udf>
{
public:
	explicit dsql_udf(MemoryPool& p)
		: udf_name(p), udf_arguments(p)
	{
	}

	USHORT		udf_dtype;
	SSHORT		udf_scale;
	SSHORT		udf_sub_type;
	USHORT		udf_length;
	SSHORT		udf_character_set_id;
	//USHORT		udf_character_length;
    USHORT      udf_flags;
	Firebird::QualifiedName udf_name;
	Firebird::Array<dsc> udf_arguments;
	bool		udf_private;	// Packaged private function
	SSHORT		udf_def_count;	// number of inputs with default values
};

// udf_flags bits

enum udf_flags_vals {
	UDF_new_udf		= 1,	// udf is newly declared, not committed yet
	UDF_dropped		= 2,	// udf has been dropped
	UDF_subfunc		= 4,	// sub function
	UDF_sys_based	= 8		// return value based on column from system table
};

// Variables - input, output & local

//! Variable block
class dsql_var : public Firebird::PermanentStorage
{
public:
	enum Type
	{
		TYPE_INPUT,
		TYPE_OUTPUT,
		TYPE_LOCAL,
		TYPE_HIDDEN
	};

public:
	explicit dsql_var(MemoryPool& p)
		: PermanentStorage(p),
		  field(NULL),
		  type(TYPE_INPUT),
		  msgNumber(0),
		  msgItem(0),
		  number(0)
	{
		desc.clear();
	}

	dsql_fld* field;	// Field on which variable is based
	Type type;			// Input, output, local or hidden variable
	USHORT msgNumber;	// Message number containing variable
	USHORT msgItem;		// Item number in message
	USHORT number;		// Local variable number
	dsc desc;
};


// Symbolic names for international text types
// (either collation or character set name)

//! International symbol
class dsql_intlsym : public pool_alloc<dsql_type_intlsym>
{
public:
	explicit dsql_intlsym(MemoryPool& p)
		: intlsym_name(p)
	{
	}

	Firebird::MetaName intlsym_name;
	USHORT		intlsym_type;		// what type of name
	USHORT		intlsym_flags;
	SSHORT		intlsym_ttype;		// id of implementation
	SSHORT		intlsym_charset_id;
	SSHORT		intlsym_collate_id;
	USHORT		intlsym_bytes_per_char;
};

// values used in intlsym_flags

enum intlsym_flags_vals {
	INTLSYM_dropped	= 1  // intlsym has been dropped
};


// Compiled statement - shared by multiple requests.
class DsqlCompiledStatement : public Firebird::PermanentStorage
{
public:
	enum Type	// statement type
	{
		TYPE_SELECT, TYPE_SELECT_UPD, TYPE_INSERT, TYPE_DELETE, TYPE_UPDATE, TYPE_UPDATE_CURSOR,
		TYPE_DELETE_CURSOR, TYPE_COMMIT, TYPE_ROLLBACK, TYPE_CREATE_DB, TYPE_DDL, TYPE_START_TRANS,
		TYPE_EXEC_PROCEDURE, TYPE_COMMIT_RETAIN, TYPE_ROLLBACK_RETAIN, TYPE_SET_GENERATOR,
<<<<<<< HEAD
		TYPE_SAVEPOINT, TYPE_EXEC_BLOCK, TYPE_SELECT_BLOCK, TYPE_SESSION_MANAGEMENT
=======
		TYPE_SAVEPOINT, TYPE_EXEC_BLOCK, TYPE_SELECT_BLOCK, TYPE_SET_ROLE, TYPE_SET_SESSION
>>>>>>> 4ab03066
	};

	// Statement flags.
	static const unsigned FLAG_ORPHAN		= 0x01;
	static const unsigned FLAG_NO_BATCH		= 0x02;
	//static const unsigned FLAG_BLR_VERSION4	= 0x04;
	//static const unsigned FLAG_BLR_VERSION5	= 0x08;
	static const unsigned FLAG_SELECTABLE	= 0x10;

public:
	explicit DsqlCompiledStatement(MemoryPool& p)
		: PermanentStorage(p),
		  type(TYPE_SELECT),
		  flags(0),
		  blrVersion(5),
		  sendMsg(NULL),
		  receiveMsg(NULL),
		  eof(NULL),
		  dbKey(NULL),
		  recVersion(NULL),
		  parentRecVersion(NULL),
		  parentDbKey(NULL),
		  parentRequest(NULL)
	{
	}

public:
	MemoryPool& getPool() { return PermanentStorage::getPool(); }

	Type getType() const { return type; }
	void setType(Type value) { type = value; }

	ULONG getFlags() const { return flags; }
	void setFlags(ULONG value) { flags = value; }
	void addFlags(ULONG value) { flags |= value; }

	unsigned getBlrVersion() const { return blrVersion; }
	void setBlrVersion(unsigned value) { blrVersion = value; }

	Firebird::RefStrPtr& getSqlText() { return sqlText; }
	const Firebird::RefStrPtr& getSqlText() const { return sqlText; }
	void setSqlText(Firebird::RefString* value) { sqlText = value; }

	dsql_msg* getSendMsg() { return sendMsg; }
	const dsql_msg* getSendMsg() const { return sendMsg; }
	void setSendMsg(dsql_msg* value) { sendMsg = value; }

	dsql_msg* getReceiveMsg() { return receiveMsg; }
	const dsql_msg* getReceiveMsg() const { return receiveMsg; }
	void setReceiveMsg(dsql_msg* value) { receiveMsg = value; }

	dsql_par* getEof() { return eof; }
	const dsql_par* getEof() const { return eof; }
	void setEof(dsql_par* value) { eof = value; }

	dsql_par* getDbKey() { return dbKey; }
	const dsql_par* getDbKey() const { return dbKey; }
	void setDbKey(dsql_par* value) { dbKey = value; }

	dsql_par* getRecVersion() { return recVersion; }
	const dsql_par* getRecVersion() const { return recVersion; }
	void setRecVersion(dsql_par* value) { recVersion = value; }

	dsql_par* getParentRecVersion() { return parentRecVersion; }
	const dsql_par* getParentRecVersion() const { return parentRecVersion; }
	void setParentRecVersion(dsql_par* value) { parentRecVersion = value; }

	dsql_par* getParentDbKey() { return parentDbKey; }
	const dsql_par* getParentDbKey() const { return parentDbKey; }
	void setParentDbKey(dsql_par* value) { parentDbKey = value; }

	dsql_req* getParentRequest() const { return parentRequest; }
	void setParentRequest(dsql_req* value) { parentRequest = value; }

private:
	Type type;					// Type of statement
	ULONG flags;				// generic flag
	unsigned blrVersion;
	Firebird::RefStrPtr sqlText;
	dsql_msg* sendMsg;			// Message to be sent to start request
	dsql_msg* receiveMsg;		// Per record message to be received
	dsql_par* eof;				// End of file parameter
	dsql_par* dbKey;			// Database key for current of
	dsql_par* recVersion;		// Record Version for current of
	dsql_par* parentRecVersion;	// parent record version
	dsql_par* parentDbKey;		// Parent database key for current of
	dsql_req* parentRequest;	// Source request, if cursor update
};

class dsql_req : public pool_alloc<dsql_type_req>
{
public:
	explicit dsql_req(MemoryPool& pool);

public:
	MemoryPool& getPool()
	{
		return req_pool;
	}

	jrd_tra* getTransaction()
	{
		return req_transaction;
	}

	const DsqlCompiledStatement* getStatement() const
	{
		return statement;
	}

	virtual void dsqlPass(thread_db* tdbb, DsqlCompilerScratch* scratch,
		ntrace_result_t* traceResult) = 0;

	virtual void execute(thread_db* tdbb, jrd_tra** traHandle,
		Firebird::IMessageMetadata* inMetadata, const UCHAR* inMsg,
		Firebird::IMessageMetadata* outMetadata, UCHAR* outMsg,
		bool singleton) = 0;

	virtual void setCursor(thread_db* tdbb, const TEXT* name);

	virtual bool fetch(thread_db* tdbb, UCHAR* buffer);

	virtual void setDelayedFormat(thread_db* tdbb, Firebird::IMessageMetadata* metadata);

	// Get session-level timeout, milliseconds
	unsigned int getTimeout();

	// Set session-level timeout, milliseconds
	void setTimeout(unsigned int timeOut);

	// Get actual timeout, milliseconds
	unsigned int getActualTimeout();

	// Evaluate actual timeout value, consider config- and session-level timeout values,
	// setup and start timer
	void setupTimer(thread_db* tdbb);

	static void destroy(thread_db* tdbb, dsql_req* request, bool drop);

private:
	MemoryPool&	req_pool;

public:
	const DsqlCompiledStatement* statement;
	Firebird::Array<DsqlCompiledStatement*> cursors;	// Cursor update statements

	dsql_dbb* req_dbb;			// DSQL attachment
	jrd_tra* req_transaction;	// JRD transaction
	jrd_req* req_request;		// JRD request

	Firebird::Array<UCHAR*>	req_msg_buffers;
	Firebird::string req_cursor_name;	// Cursor name, if any
	DsqlCursor* req_cursor;		// Open cursor, if any
	Firebird::GenericMap<Firebird::NonPooled<const dsql_par*, dsc> > req_user_descs; // SQLDA data type

	Firebird::AutoPtr<Jrd::RuntimeStatistics> req_fetch_baseline; // State of request performance counters when we reported it last time
	SINT64 req_fetch_elapsed;		// Number of clock ticks spent while fetching rows for this request since we reported it last time
	SINT64 req_fetch_rowcount;		// Total number of rows returned by this request
	bool req_traced;				// request is traced via TraceAPI

protected:
	unsigned int req_timeout;					// query timeout in milliseconds, set by the user
	Firebird::RefPtr<TimeoutTimer> req_timer;	// timeout timer

	// Request should never be destroyed using delete.
	// It dies together with it's pool in release_request().
	~dsql_req();

	// To avoid posix warning about missing public destructor declare
	// MemoryPool as friend class. In fact IT releases request memory!
	friend class Firebird::MemoryPool;
};

class DsqlDmlRequest : public dsql_req
{
public:
	explicit DsqlDmlRequest(MemoryPool& pool, StmtNode* aNode)
		: dsql_req(pool),
		  node(aNode),
		  needDelayedFormat(false)
	{
	}

	virtual void dsqlPass(thread_db* tdbb, DsqlCompilerScratch* scratch,
		ntrace_result_t* traceResult);

	virtual void execute(thread_db* tdbb, jrd_tra** traHandle,
		Firebird::IMessageMetadata* inMetadata, const UCHAR* inMsg,
		Firebird::IMessageMetadata* outMetadata, UCHAR* outMsg,
		bool singleton);

	virtual void setCursor(thread_db* tdbb, const TEXT* name);

	virtual bool fetch(thread_db* tdbb, UCHAR* buffer);

	virtual void setDelayedFormat(thread_db* tdbb, Firebird::IMessageMetadata* metadata);

private:
	NestConst<StmtNode> node;
	Firebird::RefPtr<Firebird::IMessageMetadata> delayedFormat;
	bool needDelayedFormat;
};

class DsqlDdlRequest : public dsql_req
{
public:
	explicit DsqlDdlRequest(MemoryPool& pool, DdlNode* aNode)
		: dsql_req(pool),
		  node(aNode),
		  internalScratch(NULL)
	{
	}

	virtual void dsqlPass(thread_db* tdbb, DsqlCompilerScratch* scratch,
		ntrace_result_t* traceResult);

	virtual void execute(thread_db* tdbb, jrd_tra** traHandle,
		Firebird::IMessageMetadata* inMetadata, const UCHAR* inMsg,
		Firebird::IMessageMetadata* outMetadata, UCHAR* outMsg,
		bool singleton);

private:
	// Rethrow an exception with isc_no_meta_update and prefix codes.
	void rethrowDdlException(Firebird::status_exception& ex, bool metadataUpdate);

private:
	NestConst<DdlNode> node;
	DsqlCompilerScratch* internalScratch;
};

class DsqlTransactionRequest : public dsql_req
{
public:
	explicit DsqlTransactionRequest(MemoryPool& pool, TransactionNode* aNode)
		: dsql_req(pool),
		  node(aNode)
	{
		req_traced = false;
	}

	virtual void dsqlPass(thread_db* tdbb, DsqlCompilerScratch* scratch,
		ntrace_result_t* traceResult);

	virtual void execute(thread_db* tdbb, jrd_tra** traHandle,
		Firebird::IMessageMetadata* inMetadata, const UCHAR* inMsg,
		Firebird::IMessageMetadata* outMetadata, UCHAR* outMsg,
		bool singleton);

private:
	NestConst<TransactionNode> node;
};

<<<<<<< HEAD
class DsqlSessionManagementRequest : public dsql_req
{
public:
	explicit DsqlSessionManagementRequest(MemoryPool& pool, SessionManagementNode* aNode)
=======
class SetSessionRequest : public dsql_req
{
public:
	explicit SetSessionRequest(MemoryPool& pool, SetSessionNode* aNode)
>>>>>>> 4ab03066
		: dsql_req(pool),
		  node(aNode)
	{
		req_traced = false;
	}

	virtual void dsqlPass(thread_db* tdbb, DsqlCompilerScratch* scratch,
		ntrace_result_t* traceResult);

	virtual void execute(thread_db* tdbb, jrd_tra** traHandle,
		Firebird::IMessageMetadata* inMetadata, const UCHAR* inMsg,
		Firebird::IMessageMetadata* outMetadata, UCHAR* outMsg,
		bool singleton);

private:
<<<<<<< HEAD
	NestConst<SessionManagementNode> node;
=======
	NestConst<SetSessionNode> node;
>>>>>>> 4ab03066
};

//! Implicit (NATURAL and USING) joins
class ImplicitJoin : public pool_alloc<dsql_type_imp_join>
{
public:
	ValueExprNode* value;
	dsql_ctx* visibleInContext;
};

struct WindowMap
{
	WindowMap(WindowClause* aWindow)
		: partitionRemapped(NULL),
		  window(aWindow),
		  map(NULL),
		  context(0)
	{
	}

	NestConst<ValueListNode> partitionRemapped;
	NestConst<WindowClause> window;
	dsql_map* map;
	USHORT context;
};

//! Context block used to create an instance of a relation reference
class dsql_ctx : public pool_alloc<dsql_type_ctx>
{
public:
	explicit dsql_ctx(MemoryPool& p)
		: ctx_alias(p),
		  ctx_internal_alias(p),
		  ctx_main_derived_contexts(p),
		  ctx_childs_derived_table(p),
	      ctx_imp_join(p),
	      ctx_win_maps(p),
	      ctx_named_windows(p)
	{
	}

	dsql_rel*			ctx_relation;		// Relation for context
	dsql_prc*			ctx_procedure;		// Procedure for context
	NestConst<ValueListNode> ctx_proc_inputs;	// Procedure input parameters
	dsql_map*			ctx_map;			// Maps for aggregates and unions
	RseNode*			ctx_rse;			// Sub-rse for aggregates
	dsql_ctx*			ctx_parent;			// Parent context for aggregates
	USHORT				ctx_context;		// Context id
	USHORT				ctx_recursive;		// Secondary context id for recursive UNION (nobody referred to this context)
	USHORT				ctx_scope_level;	// Subquery level within this request
	USHORT				ctx_flags;			// Various flag values
	USHORT				ctx_in_outer_join;	// inOuterJoin when context was created
	Firebird::string	ctx_alias;			// Context alias (can include concatenated derived table alias)
	Firebird::string	ctx_internal_alias;	// Alias as specified in query
	DsqlContextStack	ctx_main_derived_contexts;	// contexts used for blr_derived_expr
	DsqlContextStack	ctx_childs_derived_table;	// Childs derived table context
	Firebird::GenericMap<Firebird::Pair<Firebird::Left<
		Firebird::MetaName, ImplicitJoin*> > > ctx_imp_join;	// Map of USING fieldname to ImplicitJoin
	Firebird::Array<WindowMap*> ctx_win_maps;	// Maps for window functions
	Firebird::GenericMap<NamedWindowClause> ctx_named_windows;

	dsql_ctx& operator=(dsql_ctx& v)
	{
		ctx_relation = v.ctx_relation;
		ctx_procedure = v.ctx_procedure;
		ctx_proc_inputs = v.ctx_proc_inputs;
		ctx_map = v.ctx_map;
		ctx_rse = v.ctx_rse;
		ctx_parent = v.ctx_parent;
		ctx_alias = v.ctx_alias;
		ctx_context = v.ctx_context;
		ctx_recursive = v.ctx_recursive;
		ctx_scope_level = v.ctx_scope_level;
		ctx_flags = v.ctx_flags;
		ctx_in_outer_join = v.ctx_in_outer_join;
		ctx_main_derived_contexts.assign(v.ctx_main_derived_contexts);
		ctx_childs_derived_table.assign(v.ctx_childs_derived_table);
		ctx_imp_join.assign(v.ctx_imp_join);
		ctx_win_maps.assign(v.ctx_win_maps);
		ctx_named_windows.assign(v.ctx_named_windows);

		return *this;
	}

	Firebird::string getObjectName() const
	{
		if (ctx_relation)
			return ctx_relation->rel_name.c_str();
		if (ctx_procedure)
			return ctx_procedure->prc_name.toString();
		return "";
	}

	bool getImplicitJoinField(const Firebird::MetaName& name, NestConst<ValueExprNode>& node);
	WindowMap* getWindowMap(DsqlCompilerScratch* dsqlScratch, WindowClause* windowNode);
};

// Flag values for ctx_flags

const USHORT CTX_outer_join 			= 0x01;	// reference is part of an outer join
const USHORT CTX_system					= 0x02;	// Context generated by system (NEW/OLD in triggers, check-constraint, RETURNING)
const USHORT CTX_null					= 0x04;	// Fields of the context should be resolved to NULL constant
const USHORT CTX_returning				= 0x08;	// Context generated by RETURNING
const USHORT CTX_recursive				= 0x10;	// Context has secondary number (ctx_recursive) generated for recursive UNION
const USHORT CTX_view_with_check_store	= 0x20;	// Context of WITH CHECK OPTION view's store trigger
const USHORT CTX_view_with_check_modify	= 0x40;	// Context of WITH CHECK OPTION view's modify trigger
const USHORT CTX_cursor					= 0x80;	// Context is a cursor

//! Aggregate/union map block to map virtual fields to their base
//! TMN: NOTE! This datatype should definitely be renamed!
class dsql_map : public pool_alloc<dsql_type_map>
{
public:
	dsql_map* map_next;						// Next map in item
	NestConst<ValueExprNode> map_node;		// Value for map item
	USHORT map_position;					// Position in map
	NestConst<WindowMap> map_window;		// Partition
};

// Message block used in communicating with a running request
class dsql_msg : public Firebird::PermanentStorage
{
public:
	explicit dsql_msg(MemoryPool& p)
		: PermanentStorage(p),
		  msg_parameters(p),
		  msg_number(0),
		  msg_buffer_number(0),
		  msg_length(0),
		  msg_parameter(0),
		  msg_index(0)
	{
	}

	Firebird::Array<dsql_par*> msg_parameters;	// Parameter list
	USHORT		msg_number;		// Message number
	USHORT		msg_buffer_number;	// Message buffer number (used instead of msg_number for blob msgs)
	ULONG		msg_length;		// Message length
	USHORT		msg_parameter;	// Next parameter number
	USHORT		msg_index;		// Next index into SQLDA
};

// Parameter block used to describe a parameter of a message
class dsql_par : public Firebird::PermanentStorage
{
public:
	explicit dsql_par(MemoryPool& p)
		: PermanentStorage(p),
		  par_message(NULL),
		  par_null(NULL),
		  par_node(NULL),
		  par_dbkey_relname(p),
		  par_rec_version_relname(p),
		  par_name(p),
		  par_rel_name(p),
		  par_owner_name(p),
		  par_rel_alias(p),
		  par_alias(p),
		  par_parameter(0),
		  par_index(0),
		  par_is_text(false)
	{
		par_desc.clear();
	}

	dsql_msg*	par_message;		// Parent message
	dsql_par*	par_null;			// Null parameter, if used
	ValueExprNode* par_node;					// Associated value node, if any
	Firebird::MetaName par_dbkey_relname;		// Context of internally requested dbkey
	Firebird::MetaName par_rec_version_relname;	// Context of internally requested rec. version
	Firebird::MetaName par_name;				// Parameter name, if any
	Firebird::MetaName par_rel_name;			// Relation name, if any
	Firebird::MetaName par_owner_name;			// Owner name, if any
	Firebird::MetaName par_rel_alias;			// Relation alias, if any
	Firebird::MetaName par_alias;				// Alias, if any
	dsc			par_desc;			// Field data type
	USHORT		par_parameter;		// BLR parameter number
	USHORT		par_index;			// Index into SQLDA, if appropriate
	bool		par_is_text;		// Parameter should be dtype_text (SQL_TEXT) externaly
};

class CStrCmp
{
public:
	static int greaterThan(const char* s1, const char* s2)
	{
		return strcmp(s1, s2) > 0;
	}
};

typedef Firebird::SortedArray<const char*,
			Firebird::EmptyStorage<const char*>, const char*,
			Firebird::DefaultKeyValue<const char*>,
			CStrCmp>
		StrArray;

class IntlString
{
public:
	IntlString(Firebird::MemoryPool& p, const Firebird::string& str,
		const Firebird::MetaName& cs = NULL)
		: charset(p, cs),
		  s(p, str)
	{ }

	explicit IntlString(const Firebird::string& str, const Firebird::MetaName& cs = NULL)
		: charset(cs),
		  s(str)
	{ }

	IntlString(Firebird::MemoryPool& p, const IntlString& o)
		: charset(p, o.charset),
		  s(p, o.s)
	{ }

	explicit IntlString(Firebird::MemoryPool& p)
		: charset(p),
		  s(p)
	{ }

	Firebird::string toUtf8(DsqlCompilerScratch*) const;

	const Firebird::MetaName& getCharSet() const
	{
		return charset;
	}

	void setCharSet(const Firebird::MetaName& value)
	{
		charset = value;
	}

	const Firebird::string& getString() const
	{
		return s;
	}

	bool hasData() const
	{
		return s.hasData();
	}

	bool isEmpty() const
	{
		return s.isEmpty();
	}

private:
	Firebird::MetaName charset;
	Firebird::string s;
};

} // namespace

/*! \var unsigned DSQL_debug
    \brief Debug level

    0       No output
    1       Display output tree in PASS1_statment
    2       Display input tree in PASS1_statment
    4       Display ddl BLR
    8       Display BLR
    16      Display PASS1_rse input tree
    32      Display SQL input string
    64      Display BLR in dsql/prepare
    > 256   Display yacc parser output level = DSQL_level>>8
*/

#ifdef DSQL_DEBUG
extern unsigned DSQL_debug;
#endif

#endif // DSQL_DSQL_H<|MERGE_RESOLUTION|>--- conflicted
+++ resolved
@@ -80,11 +80,7 @@
 	class RseNode;
 	class StmtNode;
 	class TransactionNode;
-<<<<<<< HEAD
 	class SessionManagementNode;
-=======
-	class SetSessionNode;
->>>>>>> 4ab03066
 	class ValueExprNode;
 	class ValueListNode;
 	class WindowClause;
@@ -437,11 +433,7 @@
 		TYPE_SELECT, TYPE_SELECT_UPD, TYPE_INSERT, TYPE_DELETE, TYPE_UPDATE, TYPE_UPDATE_CURSOR,
 		TYPE_DELETE_CURSOR, TYPE_COMMIT, TYPE_ROLLBACK, TYPE_CREATE_DB, TYPE_DDL, TYPE_START_TRANS,
 		TYPE_EXEC_PROCEDURE, TYPE_COMMIT_RETAIN, TYPE_ROLLBACK_RETAIN, TYPE_SET_GENERATOR,
-<<<<<<< HEAD
 		TYPE_SAVEPOINT, TYPE_EXEC_BLOCK, TYPE_SELECT_BLOCK, TYPE_SESSION_MANAGEMENT
-=======
-		TYPE_SAVEPOINT, TYPE_EXEC_BLOCK, TYPE_SELECT_BLOCK, TYPE_SET_ROLE, TYPE_SET_SESSION
->>>>>>> 4ab03066
 	};
 
 	// Statement flags.
@@ -694,17 +686,10 @@
 	NestConst<TransactionNode> node;
 };
 
-<<<<<<< HEAD
 class DsqlSessionManagementRequest : public dsql_req
 {
 public:
 	explicit DsqlSessionManagementRequest(MemoryPool& pool, SessionManagementNode* aNode)
-=======
-class SetSessionRequest : public dsql_req
-{
-public:
-	explicit SetSessionRequest(MemoryPool& pool, SetSessionNode* aNode)
->>>>>>> 4ab03066
 		: dsql_req(pool),
 		  node(aNode)
 	{
@@ -720,11 +705,7 @@
 		bool singleton);
 
 private:
-<<<<<<< HEAD
 	NestConst<SessionManagementNode> node;
-=======
-	NestConst<SetSessionNode> node;
->>>>>>> 4ab03066
 };
 
 //! Implicit (NATURAL and USING) joins
